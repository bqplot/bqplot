{
  "compilerOptions": {
    "declaration": true,
    "esModuleInterop": true,
<<<<<<< HEAD
    "module": "esnext",
=======
    "lib": ["es2015", "dom"],
    "module": "commonjs",
>>>>>>> a1a44f09
    "moduleResolution": "node",
    "noEmitOnError": true,
    "noUnusedLocals": true,
    "outDir": "lib",
    "resolveJsonModule": true,
    "rootDir": "src",
<<<<<<< HEAD
    "sourceMap": true,
=======
>>>>>>> a1a44f09
    "skipLibCheck": true,
    "sourceMap": true,
    "strict": false,
    "strictPropertyInitialization": false,
    "target": "es2015"
  },
  "include": ["src/**/*.ts", "src/**/*.tsx"],
  "exclude": ["src/**/__tests__"]
}<|MERGE_RESOLUTION|>--- conflicted
+++ resolved
@@ -1,29 +1,8 @@
 {
+  "extends": "./tsconfigbase",
   "compilerOptions": {
-    "declaration": true,
-    "esModuleInterop": true,
-<<<<<<< HEAD
-    "module": "esnext",
-=======
-    "lib": ["es2015", "dom"],
-    "module": "commonjs",
->>>>>>> a1a44f09
-    "moduleResolution": "node",
-    "noEmitOnError": true,
-    "noUnusedLocals": true,
-    "outDir": "lib",
-    "resolveJsonModule": true,
-    "rootDir": "src",
-<<<<<<< HEAD
-    "sourceMap": true,
-=======
->>>>>>> a1a44f09
-    "skipLibCheck": true,
-    "sourceMap": true,
-    "strict": false,
-    "strictPropertyInitialization": false,
-    "target": "es2015"
+    "outDir": "./",
+    "rootDir": "./"
   },
-  "include": ["src/**/*.ts", "src/**/*.tsx"],
-  "exclude": ["src/**/__tests__"]
+  "files": ["package.json"]
 }