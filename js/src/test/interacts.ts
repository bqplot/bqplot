import * as widgets from '@jupyter-widgets/base';
import { expect } from 'chai';
<<<<<<< HEAD
import {DummyManager} from './dummy-manager';
import * as bqplot from '..';
import {create_model_bqplot, create_figure_scatter, create_figure_bars} from './widget-utils'
=======
import { DummyManager } from './dummy-manager';
import bqplot = require('..');
import {
  create_model_bqplot,
  create_figure_scatter,
  create_figure_bars,
} from './widget-utils';
>>>>>>> a1a44f09
import * as d3Timer from 'd3-timer';

// text pixel coordinate
const test_x = 200;
const test_y = 250;
const pixel_red = [255, 0, 0, 255];
const pixel_green = [0, 255, 0, 255];
const pixel_background = [255, 255, 255, 255];

describe('interacts >', () => {
  beforeEach(async function () {
    this.manager = new DummyManager({ bqplot: bqplot });
  });

  it('brush selector basics', async function () {
    const x = {
      dtype: 'float32',
      value: new DataView(new Float32Array([0, 1]).buffer),
    };
    const y = {
      dtype: 'float32',
      value: new DataView(new Float32Array([2, 3]).buffer),
    };
    const { figure, scatter } = await create_figure_scatter(this.manager, x, y);

    const brush_selector = await create_model_bqplot(
      this.manager,
      'BrushSelector',
      'brush_selector_1',
      {
        x_scale: figure.model.get('scale_x').toJSON(),
        y_scale: figure.model.get('scale_y').toJSON(),
        marks: [scatter.model.toJSON()],
        color: '#0f0', // green
      }
    );
    brush_selector.set('selected_x', [0.5, 1.5]);
    brush_selector.set('selected_y', [2.5, 3.5]);
    let brush_selector_view = await figure.set_interaction(brush_selector);
    const indices = scatter.model.get('selected');
    expect([...indices]).to.deep.equal([1]);
    expect(indices).to.be.an.instanceof(Uint32Array);

    brush_selector_view.d3el.select('.selection').attr('fill-opacity', 1.0); // make sure it's full green
    let brushColorData = await figure.getPixel(390, 10); // upper right corner
    expect([...brushColorData]).to.deep.equals(pixel_green);

    // removing the selector should not deselect
    figure.set_interaction(null);
    expect([...scatter.model.get('selected')]).to.deep.equal([1]);
    // changing a disconnected brush, should not change the selection
    brush_selector.set('selected_x', [-0.5, 0.5]);
    brush_selector.set('selected_y', [1.5, 2.5]);
    expect([...scatter.model.get('selected')]).to.deep.equal([1]);

    // we restore the brush
    brush_selector_view = await figure.set_interaction(brush_selector);
    brush_selector_view.d3el.select('.selection').attr('fill-opacity', 1.0); // make sure it's full green
    // and the selection should be updated
    expect([...scatter.model.get('selected')]).to.deep.equal([0]);
    brushColorData = await figure.getPixel(10, 490); // lower left corner
    expect([...brushColorData]).to.deep.equals(pixel_green);

    // we set the initial selection, and it should update the selection AND the DOM
    brush_selector.set('selected_x', [0.5, 1.5]);
    brush_selector.set('selected_y', [2.5, 3.5]);
    expect([...scatter.model.get('selected')]).to.deep.equal([1]);
    brushColorData = await figure.getPixel(390, 10); // upper right corner
    expect([...brushColorData]).to.deep.equals(pixel_green);
  });

  it('brush interval selector basics', async function () {
    const x = {
      dtype: 'float32',
      value: new DataView(new Float32Array([0, 1]).buffer),
    };
    const y = {
      dtype: 'float32',
      value: new DataView(new Float32Array([2, 3]).buffer),
    };
    const { figure, scatter } = await create_figure_scatter(this.manager, x, y);

    const brush_interval_selector = await create_model_bqplot(
      this.manager,
      'BrushIntervalSelector',
      'brush_interval_selector_1',
      {
        scale: figure.model.get('scale_y').toJSON(),
        orientation: 'vertical',
        marks: [scatter.model.toJSON()],
        color: '#0f0', // green
      }
    );
    let brush_interval_selector_view = await figure.set_interaction(
      brush_interval_selector
    );
    brush_interval_selector.set('selected', [2.5, 3.5]);
    expect([...scatter.model.get('selected')]).to.deep.equal([1]);
    brush_interval_selector.set('selected', [1.5, 2.5]);
    expect([...scatter.model.get('selected')]).to.deep.equal([0]);
    brush_interval_selector_view.relayout();

    brush_interval_selector_view.d3el
      .select('.selection')
      .attr('fill-opacity', 1.0); // make sure it's full green
    let brushColorData = await figure.getPixel(test_x, 490); // bottom edge
    expect([...brushColorData]).to.deep.equals(pixel_green);

    figure.set_interaction(null);
    expect([...scatter.model.get('selected')]).to.deep.equal([0]);
    // changing a disconnected brush, should not change the selection
    brush_interval_selector.set('selected', [2.5, 3.5]);
    expect([...scatter.model.get('selected')]).to.deep.equal([0]);

    // we restore the brush
    brush_interval_selector_view = await figure.set_interaction(
      brush_interval_selector
    );
    brush_interval_selector_view.d3el
      .select('.selection')
      .attr('fill-opacity', 1.0); // make sure it's full green
    // and the selection should be updated
    brush_interval_selector_view.relayout();
    expect([...scatter.model.get('selected')]).to.deep.equal([1]);
    brushColorData = await figure.getPixel(test_x, 10); // top edge
    expect([...brushColorData]).to.deep.equals(pixel_green);

    // we set the initial selection, and it should update the selection AND the DOM
    brush_interval_selector.set('selected', [1.5, 2.5]);
    expect([...scatter.model.get('selected')]).to.deep.equal([0]);
    brushColorData = await figure.getPixel(test_x, 490); // bottom edge
    expect([...brushColorData]).to.deep.equals(pixel_green);
  });

  it('brush interval selector on bars', async function () {
    const x = {
      dtype: 'float32',
      value: new DataView(new Float32Array([0, 1]).buffer),
    };
    const y = {
      dtype: 'float32',
      value: new DataView(new Float32Array([2, 3]).buffer),
    };
    const { figure, bars } = await create_figure_bars(this.manager, x, y);

    const brush_interval_selector = await create_model_bqplot(
      this.manager,
      'BrushIntervalSelector',
      'brush_interval_selector_1',
      {
        scale: figure.model.get('scale_x').toJSON(),
        orientation: 'horizontal',
        marks: [bars.model.toJSON()],
      }
    );
    const brush_interval_selector_view = await figure.set_interaction(
      brush_interval_selector
    );
    await brush_interval_selector_view.displayed;
    // all the events in figure are async, and we don't have access
    // to the promises, so we manually call these methods
    await brush_interval_selector_view.create_scales();
    await brush_interval_selector_view.mark_views_promise;
    brush_interval_selector_view.relayout();
    d3Timer.timerFlush(); // this makes sure the animations are all executed
    brush_interval_selector.set('selected', [0.9, 1.1]);
    expect([...bars.model.get('selected')]).to.deep.equal([1]);
    brush_interval_selector.set('selected', [-0.1, 1.1]);
    expect([...bars.model.get('selected')]).to.deep.equal([0, 1]);
    expect(bars.model.get('selected')).to.be.an.instanceof(Uint32Array);
  });

  it('pan/zoom', async function () {
    const x = {
      dtype: 'float32',
      value: new DataView(new Float32Array([0.5]).buffer),
    };
    const y = {
      dtype: 'float32',
      value: new DataView(new Float32Array([2.5]).buffer),
    };
    const { figure, scatter } = await create_figure_scatter(this.manager, x, y);
    // scatter.model.set("default_size", 100*100);
    scatter.model.set('default_size', 100 * 100);
    scatter.model.set('colors', ['red']);
    scatter.d3el.selectAll('.object_grp').data();

    const panzoom = await create_model_bqplot(
      this.manager,
      'PanZoom',
      'panzoom',
      {
        scales: {
          x: [figure.model.get('scale_x').toJSON()],
          y: [figure.model.get('scale_y').toJSON()],
        },
      }
    );
    const panzoom_view = await figure.set_interaction(panzoom);
    await panzoom_view.displayed;
    await widgets.resolvePromisesDict(panzoom_view.scale_promises);

    await figure.relayout();
    // we want two cycles to make sure relayout is done (it is using requestAnimationFrame)
    await new Promise((resolve) => window.requestAnimationFrame(resolve));
    await new Promise((resolve) => window.requestAnimationFrame(resolve));

    // first check if we have a red pixel in the center
    let canvas = await figure.get_rendered_canvas();
    let context = canvas.getContext('2d');
    let pixel = context.getImageData(
      test_x * window.devicePixelRatio,
      test_y * window.devicePixelRatio,
      1,
      1
    );
    expect(Array.prototype.slice.call(pixel.data)).to.deep.equals(pixel_red);

    // we pan to the right
    panzoom_view._mousedown([0, 0]);
    await panzoom_view._mousemove([150, 0]);
    d3Timer.timerFlush();

    // and check if we find a red pixel there as well
    canvas = await figure.get_rendered_canvas();
    context = canvas.getContext('2d');
    pixel = context.getImageData(
      test_x * window.devicePixelRatio,
      test_y * window.devicePixelRatio,
      1,
      1
    );
    expect(Array.prototype.slice.call(pixel.data)).to.deep.equals(
      pixel_background
    );

    pixel = context.getImageData(
      (test_x + 150) * window.devicePixelRatio,
      test_y * window.devicePixelRatio,
      1,
      1
    );
    expect(Array.prototype.slice.call(pixel.data)).to.deep.equals(pixel_red);

    // check zooming
    const scale_x = figure.model.get('scale_x');
    const xmin = scale_x.get('min');
    const xmax = scale_x.get('max');
    await panzoom_view._zoom([test_x + 150, test_y], 10);
    const xmin2 = scale_x.get('min');
    const xmax2 = scale_x.get('max');
    expect(xmin2).to.be.greaterThan(xmin);
    expect(xmax2).to.be.lessThan(xmax);
  });

  it('pan/zoom log', async function () {
    const x = {
      dtype: 'float32',
      value: new DataView(new Float32Array([1]).buffer),
    };
    const y = {
      dtype: 'float32',
      value: new DataView(new Float32Array([1]).buffer),
    };
    const { figure, scatter } = await create_figure_scatter(
      this.manager,
      x,
      y,
      false,
      true
    );
    // scatter.model.set("default_size", 100*100);
    scatter.model.set('default_size', 100 * 100);
    scatter.model.set('colors', ['red']);
    scatter.d3el.selectAll('.object_grp').data();

    const panzoom = await create_model_bqplot(
      this.manager,
      'PanZoom',
      'panzoom',
      {
        scales: {
          x: [figure.model.get('scale_x').toJSON()],
          y: [figure.model.get('scale_y').toJSON()],
        },
      }
    );
    const panzoom_view = await figure.set_interaction(panzoom);
    await panzoom_view.displayed;
    await widgets.resolvePromisesDict(panzoom_view.scale_promises);

    await figure.relayout();
    // we want two cycles to make sure relayout is done (it is using requestAnimationFrame)
    await new Promise((resolve) => window.requestAnimationFrame(resolve));
    await new Promise((resolve) => window.requestAnimationFrame(resolve));
    let canvas = await figure.get_rendered_canvas();
    let context = canvas.getContext('2d');
    let pixel = context.getImageData(
      test_x * window.devicePixelRatio,
      test_y * window.devicePixelRatio,
      1,
      1
    );
    expect(Array.prototype.slice.call(pixel.data)).to.deep.equals(pixel_red);

    // we pan to the right
    panzoom_view._mousedown([0, 0]);
    await panzoom_view._mousemove([150, 0]);
    d3Timer.timerFlush();

    // and check if we find a red pixel there as well
    canvas = await figure.get_rendered_canvas();
    context = canvas.getContext('2d');
    pixel = context.getImageData(
      test_x * window.devicePixelRatio,
      test_y * window.devicePixelRatio,
      1,
      1
    );
    expect(Array.prototype.slice.call(pixel.data)).to.deep.equals(
      pixel_background
    );

    pixel = context.getImageData(
      (test_x + 150) * window.devicePixelRatio,
      test_y * window.devicePixelRatio,
      1,
      1
    );
    expect(Array.prototype.slice.call(pixel.data)).to.deep.equals(pixel_red);
  });
});<|MERGE_RESOLUTION|>--- conflicted
+++ resolved
@@ -1,18 +1,12 @@
 import * as widgets from '@jupyter-widgets/base';
 import { expect } from 'chai';
-<<<<<<< HEAD
-import {DummyManager} from './dummy-manager';
+import { DummyManager } from './dummy-manager';
 import * as bqplot from '..';
-import {create_model_bqplot, create_figure_scatter, create_figure_bars} from './widget-utils'
-=======
-import { DummyManager } from './dummy-manager';
-import bqplot = require('..');
 import {
   create_model_bqplot,
   create_figure_scatter,
   create_figure_bars,
 } from './widget-utils';
->>>>>>> a1a44f09
 import * as d3Timer from 'd3-timer';
 
 // text pixel coordinate
