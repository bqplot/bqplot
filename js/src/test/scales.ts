import { expect } from 'chai';
<<<<<<< HEAD
import {DummyManager} from './dummy-manager';
import * as bqplot from '..';
import {create_model_bqplot} from './widget-utils'
=======
import { DummyManager } from './dummy-manager';
import bqplot = require('..');
import { create_model_bqplot } from './widget-utils';
>>>>>>> a1a44f09

describe('scales >', () => {
  beforeEach(async function () {
    this.manager = new DummyManager({ bqplot: bqplot });
  });
  it('linear', async function () {
    const scale = await create_model_bqplot(
      this.manager,
      'LinearScale',
      'scale1',
      { min: 0, max: 1 }
    );
    expect(scale).to.be.not.undefined;
  });
});<|MERGE_RESOLUTION|>--- conflicted
+++ resolved
@@ -1,13 +1,7 @@
 import { expect } from 'chai';
-<<<<<<< HEAD
-import {DummyManager} from './dummy-manager';
+import { DummyManager } from './dummy-manager';
 import * as bqplot from '..';
-import {create_model_bqplot} from './widget-utils'
-=======
-import { DummyManager } from './dummy-manager';
-import bqplot = require('..');
 import { create_model_bqplot } from './widget-utils';
->>>>>>> a1a44f09
 
 describe('scales >', () => {
   beforeEach(async function () {
