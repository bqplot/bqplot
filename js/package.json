{
  "name": "bqplot",
  "version": "0.5.31",
  "description": "bqplot",
  "keywords": [
    "jupyter",
    "jupyterlab",
    "jupyterlab notebook",
    "jupyterlab-extension"
  ],
  "author": {
    "name": "BQPlot Development team",
    "email": "bqplot@bloomberg.net"
  },
  "license": "Apache-2.0",
  "main": "lib/index.js",
  "browser": "dist/index.js",
  "repository": {
    "type": "git",
    "url": "https://github.com/bloomberg/bqplot.git"
  },
  "scripts": {
    "build": "jlpm run build:css && jlpm run build:js && jlpm run build:labextension && webpack --mode=production",
    "build:css": "lessc less/bqplot.less css/bqplot.css",
    "build:js": "tsc --build src",
    "build:labextension": "jupyter labextension build .",
    "watch": "npm-run-all -p watch:*",
    "watch:js": "tsc --build src --watch",
    "watch:nbextension": "webpack --watch --mode=development",
    "watch:labextension": "jupyter labextension watch .",
    "prepare": "jlpm run build",
    "test": "karma start --single-run",
    "prettify": "yarn prettier --write .",
    "lint": "eslint . --ext .ts --fix"
  },
  "devDependencies": {
    "@jupyter-widgets/controls": "^1.5.0 || ^2 || ^3",
    "@jupyterlab/builder": "^3.0.0",
    "@types/chai": "^4.1.7",
    "@types/d3": "^5.7.2",
    "@types/expect.js": "^0.3.29",
    "@types/mocha": "^7.0.2",
    "@types/node": "^13.13.2",
    "@types/sinon": "^9.0.0",
    "@typescript-eslint/eslint-plugin": "^4.19.0",
    "@typescript-eslint/parser": "^4.19.0",
    "chai": "^4.1.2",
    "css-loader": "^5.0.0",
    "eslint-config-prettier": "^8.1.0",
    "eslint-config-standard": "^16.0.2",
    "eslint-plugin-import": "^2.22.1",
    "eslint-plugin-node": "^11.1.0",
    "eslint-plugin-prettier": "^3.3.1",
    "eslint-plugin-promise": "^4.2.1",
    "eslint": "^7.22.0",
    "karma-chai": "^0.1.0",
    "karma-chrome-launcher": "^3.1.0",
    "karma-mocha-reporter": "^2.2.5",
    "karma-mocha": "^2.0.0",
    "karma-sinon": "^1.0.5",
    "karma-sourcemap-loader": "^0.3.7",
    "karma-typescript-es6-transform": "^5.0.2",
    "karma-typescript": "^5.0.2",
    "karma-webpack": "^5.0.0",
    "karma": "^6.3.14",
    "less-loader": "^5.0.0",
    "less": "^3.8.1",
    "mocha": "^7.1.1",
    "npm-run-all": "^4.1.3",
    "prettier": "^2.2.1",
    "rimraf": "^3.0.2",
    "sinon-chai": "^3.3.0",
    "sinon": "^9.0.2",
    "style-loader": "^1.2.0",
    "typescript": "^3.5.2",
    "webpack-cli": "^3.3.12",
    "webpack": "^5"
  },
  "dependencies": {
    "@jupyter-widgets/base": "^2 || ^3 || ^4.0.0",
    "@lumino/messaging": "^1",
    "@lumino/widgets": "^1",
<<<<<<< HEAD
    "bqscales": "^0.2.2",
=======
    "@typescript-eslint/eslint-plugin": "^4.19.0",
    "@typescript-eslint/parser": "^4.19.0",
    "bqscales": "^0.2.3",
    "d3": "^5.7.0",
>>>>>>> 282f8915
    "d3-selection": "^1",
    "d3": "^5.7.0",
    "is-typedarray": "^1.0.0",
    "popper.js": "^1.0.0",
    "topojson": "^1.6.24",
    "underscore": "^1.8.3"
  },
  "jupyterlab": {
    "extension": "lib/jupyterlab-plugin",
    "webpackConfig": "webpack.lab.config.js",
    "outputDir": "../share/jupyter/labextensions/bqplot",
    "sharedPackages": {
      "@jupyter-widgets/base": {
        "bundled": false,
        "singleton": true
      },
      "bqscales": {
        "bundled": false,
        "singleton": true
      },
      "d3": {
        "bundled": true,
        "singleton": false
      },
      "d3-selection": {
        "bundled": true,
        "singleton": true
      },
      "popper.js": {
        "bundled": true,
        "singleton": false
      },
      "topojson": {
        "bundled": true,
        "singleton": false
      },
      "underscore": {
        "bundled": true,
        "singleton": false
      }
    }
  },
  "files": [
    "dist/",
    "css/",
    "lib/",
    "shaders/"
  ]
}<|MERGE_RESOLUTION|>--- conflicted
+++ resolved
@@ -80,16 +80,9 @@
     "@jupyter-widgets/base": "^2 || ^3 || ^4.0.0",
     "@lumino/messaging": "^1",
     "@lumino/widgets": "^1",
-<<<<<<< HEAD
-    "bqscales": "^0.2.2",
-=======
-    "@typescript-eslint/eslint-plugin": "^4.19.0",
-    "@typescript-eslint/parser": "^4.19.0",
     "bqscales": "^0.2.3",
     "d3": "^5.7.0",
->>>>>>> 282f8915
     "d3-selection": "^1",
-    "d3": "^5.7.0",
     "is-typedarray": "^1.0.0",
     "popper.js": "^1.0.0",
     "topojson": "^1.6.24",
