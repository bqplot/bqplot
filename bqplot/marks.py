# Copyright 2015 Bloomberg Finance L.P.
#
# Licensed under the Apache License, Version 2.0 (the "License");
# you may not use this file except in compliance with the License.
# You may obtain a copy of the License at
#
#     http://www.apache.org/licenses/LICENSE-2.0
#
# Unless required by applicable law or agreed to in writing, software
# distributed under the License is distributed on an "AS IS" BASIS,
# WITHOUT WARRANTIES OR CONDITIONS OF ANY KIND, either express or implied.
# See the License for the specific language governing permissions and
# limitations under the License.

r"""

=====
Marks
=====

.. currentmodule:: bqplot.marks

.. autosummary::
   :toctree: generate/

   Mark
   Lines
   FlexLine
   Scatter
   Hist
   Bars
   Label
   OHLC
   Pie
   MapMark
"""
from IPython.html.widgets import Widget, DOMWidget, CallbackDispatcher, Color
from IPython.utils.traitlets import (Int, Unicode, List, Enum, Dict, Bool,
                                     Float, TraitError, Instance, Tuple)
try:
    from IPython.html.widgets import widget_serialization  # IPython 4.0
except ImportError:
    widget_serialization = {}  # IPython 3.*

from .scales import Scale, OrdinalScale
from .traits import NdArray, BoundedFloat, Date
from .extras import topo_load

from .colorschemes import CATEGORY10, CATEGORY20, CATEGORY20b, CATEGORY20c


def register_mark(key=None):
    """Returns a decorator registering a mark class in the mark type registry.
    If no key is provided, the class name is used as a key. A key is provided
    for each core bqplot mark so that the frontend can use
    this key regardless of the kernel language."""
    def wrap(mark):
        l = key if key is not None else mark.__module__ + mark.__name__
        Mark.mark_types[l] = mark
        return mark
    return wrap


class Mark(Widget):

    """The base mark class.

    Traitlet mark attributes may be decorated with metadata.

    Data Attribute Decoration
    -------------------------
    Data attributes are decorated with the following values:

    scaled: bool
        Indicates whether the considered attribute is a data attribute which
        must be associated with a scale in order to be taken into account.
    rtype: string
        Range type of the associated scale.
    atype: string
        Key in bqplot's axis registry of the recommended axis type to represent
        this scale. When not specified, the default is 'bqplot.Axis'.

    GUI Generation Decoration
    -------------------------
    More decoration is added for automatic GUI generation purpose:

    exposed: bool
        Indicates whether a mark attribute must be exposed in the generated
        GUI.
    display_index: int
        In the case a mark attribute is exposed, the display_index is a hint on
        the display order of mark attributes.
    display_name: string
        In the case a mark attribute is exposed, the display_name string holds
        a user-friendly name for the exposed attribute.

    Attributes
    ----------
    mark_types: dict (class-level attribute)
        A registry of existing mark types.
    scales: Dict of scales (default: {})
        A dictionary of scales holding scales for each data attribute.
        - If a mark holds a scaled attribute named 'x', the scales dictionary
        must have a corresponding scale for the key 'x'.
        - The scale's range type should be equal to the scaled attribute's
        range type (rtype).
    scales_metadata: Dict (default: {})
        A dictionary of dictionaries holding metadata on the way scales are
        used by the mark. For example, a linear scale may be used to count
        pixels horizontally or vertically. The content of this dictionnary
        may change dynamically. It is an instance-level attribute.
    preserve_domain: dict (default: {})
        Indicates if this mark affects the domain(s) of the specified scale(s).
        The keys of this dictionary are the same as the ones of the "scales"
        attribute, and values are boolean. If a key is missing, it is
        considered as False.
    display_legend: bool (default: False)
        Display toggle for the mark legend in the general figure legend
    animate_dur: nonnegative int (default: 0)
        Duration of transition on change of data attributes, in milliseconds.
    labels: list of unicode strings (default: [])
        Labels of the items of the mark. This attribute has different meanings
        depending on the type of mark.
    apply_clip: bool (default: True)
        Indicates whether the items that are beyond the limits of the chart
        should be clipped.
    visible: bool (default: True)
        Visibility toggle for the mark.
    selected_style: dict (default: {})
        CSS style to be applied to selected items in the mark.
    unselected_style: dict (default: {})
        CSS style to be applied to items that are not selected in the mark,
        when a selection exists.
    selected: list (default: [])
        Indices of the selected items in the mark.
    tooltip: DOMWidget or None (default: None)
        Widget to be displayed as tooltip when elements of the scatter are
        hovered on
    tooltip_style: Dictionary (default: {'opacity': 0.9})
        Styles to be applied to the tooltip widget
    enable_hover: Bool (default: True)
        Boolean attribute to control the hover interaction for the scatter. If
        this is false, the on_hover custom mssg is not sent back to the python
        side
    interactions: Dictionary (default: {'hover': 'tooltip'})
        Dictionary listing the different interactions for each mark. The key is
        the event which triggers the interaction and the value is the kind of
        interactions. Keys and values can only take strings from separate enums
        for each mark.
    tooltip_location : {'mouse', 'center'} (default: 'mouse')
        Enum specifying the location of the tooltip. 'mouse' places the tooltip
        at the location of the mouse when the tooltip is activated and 'center'
        places the tooltip at the center of the figure. If tooltip is linked to
        a click event, 'mouse' places the tooltip at the location of the click
        that triggered the tooltip to be visible.
    """
    mark_types = {}
    scales = Dict(trait=Instance(Scale), sync=True, **widget_serialization)
    scales_metadata = Dict(sync=True)
    preserve_domain = Dict(sync=True)
    display_legend = Bool(False, sync=True, exposed=True, display_index=1,
                          display_name='Display legend')
    animate_dur = Int(0, sync=True, exposed=True, display_index=2,
                      display_name='Animation duration')
    labels = List(trait=Unicode(), sync=True, exposed=True, display_index=3,
                  display_name='Labels')
    apply_clip = Bool(True, sync=True)
    visible = Bool(True, sync=True)
    selected_style = Dict(sync=True)
    unselected_style = Dict(sync=True)
    selected = List(sync=True, allow_none=True)

    enable_hover = Bool(True, sync=True)
    tooltip = Instance(DOMWidget, allow_none=True, sync=True, **widget_serialization)
    tooltip_style = Dict({'opacity': 0.9}, sync=True)
    interactions = Dict({'hover': 'tooltip'}, sync=True)
    tooltip_location = Enum(['mouse', 'center'], default_value='mouse', sync=True)

    _model_name = Unicode('MarkModel', sync=True)
    _model_module = Unicode('nbextensions/bqplot/MarkModel', sync=True)
    _ipython_display_ = None

    def _scales_validate(self, scales, scales_trait):
        """validates the dictionary of scales based on the mark's scaled
        attributes metadata. First checks for missing scale and then for
        'rtype' compatibility """
        # Validate scales' 'rtype' versus data attribute 'rtype' decoration
        # At this stage it is already validated that all values in self.scales
        # are instances of Scale.
        for name in self.trait_names(scaled=True):
            trait = self.traits()[name]
            if name not in scales:
                # Check for missing scale
                if not trait.allow_none:
                    raise TraitError("Missing scale for data attribute %s." %
                                     name)
            else:
                # Check scale range type compatibility
                if scales[name].rtype != trait.get_metadata('rtype'):
                    raise TraitError("Range type mismatch for scale %s." %
                                     name)
        return scales

    def _selected_default(self):
        return None

    def __init__(self, **kwargs):
        super(Mark, self).__init__(**kwargs)
        self._hover_handlers = CallbackDispatcher()
        self._click_handlers = CallbackDispatcher()
        self._legend_click_handlers = CallbackDispatcher()
        self._legend_hover_handlers = CallbackDispatcher()
        self._element_click_handlers = CallbackDispatcher()
        self._bg_click_handlers = CallbackDispatcher()
        self.on_msg(self._handle_custom_msgs)

    def on_hover(self, callback, remove=False):
        self._hover_handlers.register_callback(callback, remove=remove)

    def on_click(self, callback, remove=False):
        self._click_handlers.register_callback(callback, remove=remove)

    def on_legend_click(self, callback, remove=False):
        self._legend_click_handlers.register_callback(callback, remove=remove)

    def on_legend_hover(self, callback, remove=False):
        self._legend_hover_handlers.register_callback(callback, remove=remove)

    def on_element_click(self, callback, remove=False):
        self._element_click_handlers.register_callback(callback, remove=remove)

    def on_background_click(self, callback, remove=False):
        self._bg_click_handlers.register_callback(callback, remove=remove)

    def _handle_custom_msgs(self, _, content, buffers=None):
        if content.get('event', '') == 'hover':
            self._hover_handlers(self, content)
        if content.get('event', '') == 'click':
            self._click_handlers(self, content)
        elif content.get('event', '') == 'legend_click':
            self._legend_click_handlers(self, content)
        elif content.get('event', '') == 'legend_hover':
            self._legend_hover_handlers(self, content)
        elif content.get('event', '') == 'element_click':
            self._element_click_handlers(self, content)
        elif content.get('event', '') == 'background_click':
            self._bg_click_handlers(self, content)


@register_mark('bqplot.Lines')
class Lines(Mark):

    """Lines mark.

    In the case of the Lines mark, scales for 'x' and 'y' MUST be provided.

    Attributes
    ----------
    icon: string (class-level attribute)
        Font-awesome icon for the respective mark
    name: string (class-level attribute)
        User-friendly name of the mark
    colors: list of colors (default: CATEGORY10)
        List of colors of the Lines. If the list is shorter than the number
        of lines, the colors are reused.
    close_path: bool (default: False)
        Whether to close the paths or not.
    fill: list of colors (default: [])
        Fill colors for the patches. Defaults to no-fill when no color provided.
    opacities: list of floats (default: [])
        Opacity for the  lines and patches. Defaults to 1 when list is too
        short, or set to None.
    stroke_width: float (default: 1.5)
        Stroke width of the Lines
    labels_visibility: {'none', 'label'}
        Visibility of the curve labels
    curves_subset: list of integers or None (default: [])
        If set to None, all the lines are displayed. Otherwise, only the items
        in the list will have full opacity, while others will be faded.
    line_style: {'solid', 'dashed', 'dotted'}
        Line style.
    interpolation: {'linear', 'basis', 'cardinal', 'monotone'}
        Interpolation scheme used for interpolation between the data points
        provided. Please refer to the svg interpolate documentation for details
        about the different interpolation schemes.

    Data Attributes
    ---------------
    x: numpy.ndarray (default: [])
        abscissas of the data points (1d or 2d array)
    y: numpy.ndarray (default: [])
        ordinates of the data points (1d or 2d array)
    color: numpy.ndarray (default: [])
        colors of the different lines based on data. If it is [], then the
        colors from the colors attribute are used. Each line has a single color
        and if the size of colors is less than the number of lines, the
        remaining lines are given the default colors.

    Tooltip
    -------
    The fields which can be passed to the default tooltip are:
        name: label of the line
        index: index of the line being hovered on
        color: data attribute for the color of the line
    The following are the events which can trigger interactions:
        click: left click of the mouse
        hover: mouse-over an element
    The following are the interactions which can be linked to the above events:
        tooltip: display tooltip
    """
    # Mark decoration
    icon = 'fa-line-chart'
    name = 'Lines'

    # Scaled attributes
    x = NdArray(sync=True, min_dim=1, max_dim=2,
                display_index=1, scaled=True, rtype='Number', atype='bqplot.Axis')
    y = NdArray(sync=True, min_dim=1, max_dim=2,
                display_index=2, scaled=True, rtype='Number', atype='bqplot.Axis')
    color = NdArray(None, sync=True, allow_none=True, display_index=6,
                    scaled=True, rtype='Color', atype='bqplot.ColorAxis',
                    min_dim=1, max_dim=1)

    # Other attributes
    # Other attributes
    scales_metadata = Dict({'x': {'orientation': 'horizontal', 'dimension': 'x'},
                            'y': {'orientation': 'vertical', 'dimension': 'y'},
                            'color': {'dimension': 'color'}}, sync=True)
    colors = List(trait=Color(default_value=None, allow_none=True), default_value=CATEGORY10,
                  sync=True, exposed=True, display_index=3, display_name='Colors')
    stroke_width = Float(1.5, sync=True, exposed=True, display_index=4,
                         display_name='Stroke width')
    labels_visibility = Enum(['none', 'label'], default_value='none',
                             sync=True, exposed=True,
                             display_index=5, display_name='Labels visibility')
    curves_subset = List(sync=True)
    line_style = Enum(['solid', 'dashed', 'dotted'], default_value='solid',
                      sync=True, exposed=True,
                      display_index=6, display_name='Line style')
    interpolation = Enum(['linear', 'basis', 'cardinal', 'monotone'],
                         default_value='linear', sync=True,
                         exposed=True, display_index=7,
                         display_name='Interpolation')
    close_path = Bool(sync=True, exposed=True, display_index=8,
                      display_name='Close path')
    fill = List(trait=Color(default_value=None, allow_none=True), sync=True, exposed=True, display_index=9,
                display_name='Fill Colors')
    opacities = List(sync=True, display_index=10, display_name='Opacity')
    _view_name = Unicode('Lines', sync=True)
    _view_module = Unicode('nbextensions/bqplot/Lines', sync=True)
    _model_name = Unicode('LinesModel', sync=True)
    _model_module = Unicode('nbextensions/bqplot/LinesModel', sync=True)


@register_mark('bqplot.FlexLine')
class FlexLine(Lines):

    """Flexible Lines mark.

    In the case of the FlexLines mark, scales for 'x' and 'y' MUST be provided.
    Scales for the color and width data attributes are optional. In the case
    where another data attribute than 'x' or 'y' is provided but the
    corresponding scale is missing, the data attribute is ignored.

    Attributes
    ----------
    name: string (class-level attributes)
        user-friendly name of the mark
    colors: list of colors (default: CATEGORY10)
        List of colors for the Lines

    Data Attributes
    ---------------
    color: numpy.ndarray or None (default: [])
        Array controlling the color of the data points
    width: numpy.ndarray or None (default: [])
        Array controlling the widths of the Lines.
    """
    # Mark decoration
    name = 'Flexible lines'

    # Scaled attributes
    color = NdArray(None, allow_none=True, sync=True, display_index=5,
                    scaled=True, rtype='Color', atype='bqplot.ColorAxis')
    width = NdArray(None, allow_none=True, sync=True, display_index=6,
                    scaled=True, rtype='Number')

    # Other attributes
    scales_metadata = Dict({'x': {'orientation': 'horizontal', 'dimension': 'x'},
                            'y': {'orientation': 'vertical', 'dimension': 'y'},
                            'color': {'dimension': 'color'}}, sync=True)
    colors = List(trait=Color(default_value=None, allow_none=True), default_value=CATEGORY10, sync=True)
    _view_name = Unicode('FlexLine', sync=True)
    _view_module = Unicode('nbextensions/bqplot/FlexLine', sync=True)
    _model_name = Unicode('FlexLineModel', sync=True)


@register_mark('bqplot.Scatter')
class Scatter(Mark):

    """Scatter mark.

    In the case of the Scatter mark, scales for 'x' and 'y' MUST be provided.
    The scales of other data attributes are optional. In the case where another
    data attribute than 'x' or 'y' is provided but the corresponding scale is
    missing, the data attribute is ignored.

    Attributes
    ----------
    icon: string (class-level attribute)
        Font-awesome icon for that mark
    name: string (class-level attribute)
        User-friendly name of the mark
    marker: {'circle', 'cross', 'diamond', 'square', 'triangle-down',
             'triangle-up', 'arrow', 'rectangle', 'ellipse'}
        Marker shape
    default_color: Color (default: 'green')
        Default color of the marker
    stroke: Color or None (default: None)
        Stroke color of the marker
    stroke_width: Float (default: 1.5)
        Stroke width of the marker
    default_opacity: float (default: 1.0)
        This number is validated to be between 0 and 1.
    default_skew: float (default: 0.5)
        Default skew of the marker.
        This number is validated to be between 0 and 1.
    default_size: nonnegative int (default: 64)
        Default marker size in pixel.
        If size data is provided with a scale, default_size stands for the
        maximal marker size (i.e. the maximum value for the 'size' scale range)
    names: numpy.ndarray (default: [])
        Labels for the points of the chart
    display_names: bool (default: True)
        Controls whether names are displayed for points in the scatter
    fill, drag_color, names_unique, enable_move, enable_add,
    enable_delete, restrict_x, restrict_y, update_on_move.

    Data Attributes
    ---------------
    x: numpy.ndarray (default: [])
        abscissas of the data points (1d array)
    y: numpy.ndarray (default: [])
        ordinates of the data points (1d array)
    color: numpy.ndarray or None (default: [])
        color of the data points (1d array). Defaults to default_color when not
        provided or when a value is NaN
    opacity: numpy.ndarray or None (default: [])
        opacity of the data points (1d array). Defaults to default_opacity when
        not provided or when a value is NaN
    size: numpy.ndarray or None (default: [])
        size of the data points. Defaults to default_size when not provided or
        when a value is NaN
    skew: numpy.ndarray or None (default: [])
        skewness of the markers representing the data points. Defaults to
        default_skew when not provided or when a value is NaN
    rotation: numpy.ndarray or None (default: [])
        orientation of the markers representing the data points.
        The rotation scale's range is [0, 180]
        Defaults to 0 when not provided or when a value is NaN.

    Tooltip
    -------
    The fields which can be passed to the default tooltip are:
        All the data attributes
        index: index of the marker being hovered on
    The following are the events which can trigger interactions:
        click: left click of the mouse
        hover: mouse-over an element
    The following are the interactions which can be linked to the above events:
        tooltip: display tooltip
        add: add new points to the scatter (can only linked to click)
    """
    # Mark decoration
    icon = 'fa-cloud'
    name = 'Scatter'

    # Scaled attribtes
    x = NdArray(sync=True, min_dim=1, max_dim=1,
                display_index=1, scaled=True, rtype='Number', atype='bqplot.Axis')
    y = NdArray(sync=True, min_dim=1, max_dim=1,
                display_index=2, scaled=True, rtype='Number', atype='bqplot.Axis')
    color = NdArray(None, allow_none=True, sync=True, display_index=7,
                    scaled=True, rtype='Color', atype='bqplot.ColorAxis',
                    min_dim=1, max_dim=1)
    opacity = NdArray(None, allow_none=True, sync=True, display_index=9,
                      scaled=True, rtype='Number', min_dim=1, max_dim=1)
    size = NdArray(None, allow_none=True, sync=True, display_index=12,
                   scaled=True, rtype='Number', min_dim=1, max_dim=1)
    skew = NdArray(None, allow_none=True, sync=True,
                   display_index=13, scaled=True, rtype='Number',
                   min_dim=1, max_dim=1)
    rotation = NdArray(None, allow_none=True, sync=True, display_index=14,
                       scaled=True, rtype='Number', min_dim=1, max_dim=1)

    # Other attributes
    scales_metadata = Dict({'x': {'orientation': 'horizontal', 'dimension': 'x'},
                            'y': {'orientation': 'vertical', 'dimension': 'y'},
                            'color': {'dimension': 'color'}, 'size': {'dimension': 'size'},
                            'opacity': {'dimension': 'opacity'}}, sync=True)
    marker = Enum(['circle', 'cross', 'diamond', 'square', 'triangle-down',
                  'triangle-up', 'arrow', 'rectangle', 'ellipse'],
                  default_value='circle',
                  sync=True, exposed=True, display_index=3,
                  display_name='Marker')
    default_color = Color('green', sync=True, exposed=True, display_index=4,
                          display_name='Default color')
    stroke = Color(None, allow_none=True, sync=True, exposed=True,
                   display_index=5, display_name='Stroke color')
    stroke_width = Float(1.5, sync=True, exposed=True, display_index=6,
                         display_name='Stroke width')
    default_opacity = BoundedFloat(default_value=1.0, min=0, max=1, sync=True,
                                   exposed=True, display_index=8,
                                   display_name='Default opacity')
    default_skew = BoundedFloat(default_value=0.5, min=0, max=1,
                                display_index=11, sync=True)
    default_size = Int(64, sync=True, exposed=True, display_index=10,
                       display_name='Default size')  # dot size in pixels
    names = NdArray(sync=True)
    display_names = Bool(True, sync=True, exposed=True, display_index=11,
                         display_name='Display names')
    fill = Bool(True, sync=True)
    drag_color = Color(None, allow_none=True, exposed=True, sync=True)
    names_unique = Bool(True, sync=True)

    enable_move = Bool(False, sync=True)
    enable_delete = Bool(False, sync=True)
    restrict_x = Bool(False, sync=True)
    restrict_y = Bool(False, sync=True)
    update_on_move = Bool(False, sync=True)

    def __init__(self, **kwargs):
        super(Scatter, self).__init__(**kwargs)
        self._drag_end_handlers = CallbackDispatcher()
        self.on_msg(self._handle_custom_msgs)

    def on_drag_end(self, callback, remove=False):
        self._drag_end_handlers.register_callback(callback, remove=remove)

    def _handle_custom_msgs(self, _, content, buffers=None):
        super(Scatter, self)._handle_custom_msgs(self, content)
        if content.get('event', '') == 'drag_end':
            self._drag_end_handlers(self, content)

    _view_name = Unicode('Scatter', sync=True)
    _view_module = Unicode('nbextensions/bqplot/Scatter', sync=True)
    _model_name = Unicode('ScatterModel', sync=True)
    _model_module = Unicode('nbextensions/bqplot/ScatterModel', sync=True)


@register_mark('bqplot.Hist')
class Hist(Mark):

    """Histogram mark.

    In the case of the Hist mark, scales for 'sample' and 'count' MUST be
    provided.

    Attributes
    ----------
    icon: string (class-level attribute)
        font-awesome icon for that mark
    name: string (class-level attribute)
        user-friendly name of the mark
    bins: nonnegative int (default: 10)
        number of bins in the histogram
    colors: list of colors (default: CATEGORY10)
        List of colors of the Histogram. If the list is shorter than the number
        of bins, the colors are reused.
    stroke: Color or None (default: None)
        Stroke color of the histogram
    opacities: list of floats (default: [])
        Opacity for the bins of the histogram. Defaults to 1 when list is too
        short, or set to None.
    midpoints: list (default: [])
        midpoints of the bins of the histogram. It is a read-only attribute.

    Data Attributes
    ---------------
    sample: numpy.ndarray
        sample of which the histogram must be computed.
    count: numpy.ndarray (read-only)
        number of sample points per bin. It is a read-only attribute.

    Tooltip
    -------
    The fields which can be passed to the default tooltip are:
        midpoint: mid-point of the bin related to the rectangle hovered on
        count: number of elements in the bin hovered on
        bin_start: start point of the bin
        bin-end: end point of the bin
        index: index of the bin
    """
    # Mark decoration
    icon = 'fa-signal'
    name = 'Histogram'

    # Scaled attributes
    sample = NdArray(sync=True, min_dim=1, max_dim=1,
                     display_name='Sample', scaled=True, rtype='Number', atype='bqplot.Axis')
    count = NdArray(sync=True, display_index=4,
                    display_name='Count', scaled=True, rtype='Number',
                    read_only=True, atype='bqplot.Axis')
    # FIXME: Should we allow None for count?
    # count is a read-only attribute that is set when the mark is drawn

    # Other attributes
    scales_metadata = Dict({'sample': {'orientation': 'horizontal', 'dimension': 'x'},
                            'count': {'orientation': 'vertical', 'dimension': 'y'}}, sync=True)
    bins = Int(10, sync=True, exposed=True, display_index=2,
               display_name='Number of bins')
    midpoints = List(sync=True, read_only=True,
                     display_index=3, display_name='Mid points')
    # midpoints is a read-only attribute that is set when the mark is drawn
    colors = List(trait=Color(default_value=None, allow_none=True), default_value=CATEGORY10,
                  sync=True, exposed=True, display_index=5, display_name='Colors')
<<<<<<< HEAD
    stroke = Color('white', allow_none=True, sync=True)
    opacities = List(sync=True, exposed=True, display_index=7, display_name='Opacity')
=======
    stroke = Color(None, allow_none=True, sync=True)
    opacity = BoundedFloat(default_value=1.0, min=0.2, max=1, sync=True,
                           exposed=True, display_index=7,
                           display_name='Opacity')
>>>>>>> d8d651d3

    _view_name = Unicode('Hist', sync=True)
    _view_module = Unicode('nbextensions/bqplot/Hist', sync=True)
    _model_name = Unicode('HistModel', sync=True)
    _model_module = Unicode('nbextensions/bqplot/HistModel', sync=True)


@register_mark('bqplot.Boxplot')
class Boxplot(Mark):

    """Boxplot marks.

    Attributes
    ----------
<<<<<<< HEAD
    stroke: color
=======
    icon: string
        font-awesome icon for that mark
    name: string
        user-friendly name of the mark
    stroke: Color or None
>>>>>>> d8d651d3
        stroke color of the marker
    color: Color
        fill color of the box
    opacities: list of floats (default: [])
        Opacities for the markers of the boxplot. Defaults to 1 when list is too
        short, or set to None.
    outlier-color: color
        color for the outlier

    Data Attributes
    ---------------
    _y_default: numpy.ndarray
        default 2 dimensional value for y
    x: numpy.ndarray
        abscissas of the data points (1d array)
    y: numpy.ndarray
        Sample data points (2d array)
    """

    # Mark decoration
    icon = 'fa-birthday-cake'
    name = 'Boxplot chart'

    # Scaled attributestop
    x = NdArray(sync=True, display_index=1, scaled=True, rtype='Number', min_dim=1, max_dim=1, atype='bqplot.Axis')

    # second dimension must contain ohlc data, otherwise there will be undefined behaviour.
    y = NdArray(sync=True, display_index=2, scaled=True, rtype='Number', min_dim=1, max_dim=2, atype='bqplot.Axis')

    # Other attributes
    # marker = Enum([boxplottype], sync=True, default_value='candle', exposed=True, display_index=3, display_name='Marker')
    scales_metadata = Dict({'x': {'orientation': 'horizontal', 'dimension': 'x'},
                            'y': {'orientation': 'vertical', 'dimension': 'y'}}, sync=True)

    stroke = Color(None, allow_none=True, sync=True, exposed=True, display_index=3, display_name='Stroke color')
    box_fill_color = Color('dodgerblue', sync=True, exposed=True, display_index=4, display_name='Fill color for the box')
    outlier_fill_color = Color('gray', sync=True, exposed=True, display_index=5, display_name='Fill color for the outlier circle')
    opacities = List(sync=True, exposed=True, display_index=6, display_name='Opacities')

    _view_name = Unicode('Boxplot', sync=True)
    _view_module = Unicode('nbextensions/bqplot/Boxplot', sync=True)
    _model_name = Unicode('BoxplotModel', sync=True)
    _model_module = Unicode('nbextensions/bqplot/BoxplotModel', sync=True)


@register_mark('bqplot.Bars')
class Bars(Mark):

    """Bar mark.

    In the case of the Bars mark, scales for 'x' and 'y'  MUST be provided.
    The scales of other data attributes are optional. In the case where another
    data attribute than 'x' or 'y' is provided but the corresponding scale is
    missing, the data attribute is ignored.

    Attributes
    ----------
    icon: string (class-level attribute)
        font-awesome icon for that mark
    name: string (class-level attribute)
        user-friendly name of the mark
    color_mode: {'auto', 'group', 'element'}
        enum attribute to specify if color should be the same for all bars with
        the same x or for all bars which belong to the same array in Y
        'group' means for every x all bars have same color.
        'element' means for every dimension of y, all bars have same color.
        'auto' picks 'group' and 'element' for 1-d and 2-d values of
        Y respectively.
    type: {'stacked', 'grouped'}
    colors: list of colors (default: CATEGORY10)
        list of colors for the bars.
    padding: float (default: 0.05)
        attribute to control the spacing between the bars
        value is specified as a percentage of the width of the bar
    stroke: Color or None (default: None)
        stroke color for the bars
    opacities: list of floats (default: [])
        Opacities for the bars. Defaults to 1 when list is too
        short, or set to None.
    base: float (default: 0.0)
        reference value from which the bars are drawn. defaults to 0.0
    align: {'center', 'left', 'right'}
        alignment of bars with respect to the tick value

    Data Attributes
    ---------------
    x: numpy.ndarray
        abscissas of the data points (1d array)
    y: numpy.ndarray
        ordinates of the values for the data points
    color: numpy.ndarray
        color of the data points (1d array). Defaults to default_color when not
        provided or when a value is NaN

    Tooltip
    -------
    The fields which can be passed to the default tooltip are:
        All the data attributes
        index: index of the bar being hovered on
        sub_index: if data is two dimensional, this is the minor index
    """
    # Mark decoration
    icon = 'fa-bar-chart'
    name = 'Bar chart'

    # Scaled attributes
    x = NdArray(sync=True, display_index=1, scaled=True,
                rtype='Number', min_dim=1, max_dim=1, atype='bqplot.Axis')
    y = NdArray(sync=True, display_index=2, scaled=True,
                rtype='Number', min_dim=1, max_dim=2, atype='bqplot.Axis')
    color = NdArray(None, allow_none=True,  sync=True, display_index=8,
                    scaled=True, rtype='Color', atype='bqplot.ColorAxis',
                    min_dim=1, max_dim=1)

    # Other attributes
    scales_metadata = Dict({'x': {'orientation': 'horizontal', 'dimension': 'x'},
                            'y': {'orientation': 'vertical', 'dimension': 'y'},
                            'color': {'dimension': 'color'}}, sync=True)
    color_mode = Enum(['auto', 'group', 'element'], default_value='auto',
                      sync=True)
    type = Enum(['stacked', 'grouped'], default_value='stacked',
                sync=True, exposed=True, display_index=3,
                display_name='Type')
    colors = List(trait=Color(default_value=None, allow_none=True), default_value=CATEGORY10,
                  sync=True, exposed=True, display_index=4, display_name='Colors')
    padding = Float(0.05, sync=True)
    stroke = Color(None, allow_none=True, sync=True)
    base = Float(default_value=0.0, sync=True)
    opacities = List(sync=True, exposed=True, display_index=7, display_name='Opacities')
    align = Enum(['center', 'left', 'right'], default_value='center',
                 sync=True, exposed=True)

    _view_name = Unicode('Bars', sync=True)
    _view_module = Unicode('nbextensions/bqplot/Bars', sync=True)
    _model_name = Unicode('BarsModel', sync=True)
    _model_module = Unicode('nbextensions/bqplot/BarsModel', sync=True)


@register_mark('bqplot.Label')
class Label(Mark):

    """Label mark.

    Attributes
    ----------
    x: Date or float
        horizontal position of the label, in data coordinates or in figure
        coordinates
    y: float or None (default: None)
        vertical y position of the label, in data coordinates or in figure
        coordinates
    x_offset: int (default: 0)
        horizontal offset in pixels from the stated x location
    y_offset: int (default: 0)
        vertical offset in pixels from the stated y location
    color: Color or None (default: None)
        label color
    rotate_angle: float (default: 0.0)
        angle by which the text is to be rotated
    text: string (default: '')
        text to be displayed
    font_size: string (default: '14px')
        front size in px, em or ex
    font_weight: {'bold', 'normal', 'bolder'}
        font weight of the caption
    align: {'start', 'middle', 'end'}
        alignment of the text with respect to the provided location
    """
    x = Date(sync=True) | Float(sync=True) | Unicode(sync=True)  # TODO: check validation order, and default value
    y = Date(sync=True) | Float(sync=True) | Unicode(sync=True)
    x_offset = Int(sync=True)
    y_offset = Int(sync=True)
    scales_metadata = Dict({'x': {'orientation': 'horizontal', 'dimension': 'x'},
                            'y': {'orientation': 'vertical', 'dimension': 'y'},
                            'color': {'dimension': 'color'}}, sync=True)
    color = Color(None, allow_none=True, sync=True)
    rotate_angle = Float(sync=True)
    text = Unicode(sync=True)
    font_size = Unicode(default_value='14px', sync=True)
    font_weight = Enum(['bold', 'normal', 'bolder'], default_value='bold',
                       sync=True)
    align = Enum(['start', 'middle', 'end'], default_value='start',
                 sync=True)

    _view_name = Unicode('Label', sync=True)
    _view_module = Unicode('nbextensions/bqplot/Label', sync=True)


@register_mark('bqplot.OHLC')
class OHLC(Mark):

    """Open/High/Low/Close marks.

    Attributes
    ----------
    icon: string (class-level attribute)
        font-awesome icon for that mark
    name: string (class-level attribute)
        user-friendly name of the mark
    marker: {'candle', 'bar'}
        marker type
    stroke: color (default: None)
        stroke color of the marker
    stroke_width: float (default: 1.0)
        stroke width of the marker
    colors: List of colors (default: ['limegreen', 'red'])
        fill colors for the markers (up/down)
    opacities: list of floats (default: [])
        Opacities for the markers of the OHLC mark. Defaults to 1 when list is too
        short, or set to None.
    format: string (default: 'ohlc')
        description of y data being passed
        supports all permutations of the strings 'ohlc', 'oc', and 'hl'

    Data Attributes
    ---------------
    _y_default: numpy.ndarray
        default 2 dimensional value for y
    x: numpy.ndarray
        abscissas of the data points (1d array)
    y: numpy.ndarray
        Open/High/Low/Close ordinates of the data points (2d array)

    Tooltip
    -------
    The fields which can be passed to the default tooltip are:
        x: the x value associated with the bar/candle
        open: open value for the bar/candle
        high: high value for the bar/candle
        low: low value for the bar/candle
        close: close value for the bar/candle
        index: index of the bar/candle being hovered on
    """

    # Mark decoration
    icon = 'fa-birthday-cake'
    name = 'OHLC chart'

    # Scaled attributes
    x = NdArray(sync=True, display_index=1, scaled=True,
                rtype='Number', min_dim=1, max_dim=1, atype='bqplot.Axis')
    y = NdArray(sync=True, display_index=2, scaled=True,
                rtype='Number', min_dim=2, max_dim=2, atype='bqplot.Axis')
    # FIXME Future warnings
    _y_default = None

    # Other attributes
    scales_metadata = Dict({'x': {'orientation': 'horizontal', 'dimension': 'x'},
                            'y': {'orientation': 'vertical', 'dimension': 'y'}}, sync=True)
    marker = Enum(['candle', 'bar'], default_value='candle',
                  exposed=True, display_index=3, display_name='Marker',
                  sync=True)
    stroke = Color(None, sync=True, exposed=True, display_index=4,
                   display_name='Stroke color', allow_none=True)
    stroke_width = Float(1.0, sync=True, exposed=True, display_name='Stroke Width',
                         display_index=5)
    colors = List(trait=Color(default_value=None, allow_none=True), default_value=['limegreen', 'red'],
                  display_index=6,
                  sync=True, display_name='Colors')
    opacities = List(sync=True, exposed=True, display_index=7, display_name='Opacities')
    format = Unicode(default_value='ohlc', exposed=True,
                     display_index=8, display_name='Format', sync=True)

    _view_name = Unicode('OHLC', sync=True)
    _view_module = Unicode('nbextensions/bqplot/OHLC', sync=True)
    _model_name = Unicode('OHLCModel', sync=True)
    _model_module = Unicode('nbextensions/bqplot/OHLCModel', sync=True)


@register_mark('bqplot.Pie')
class Pie(Mark):

    """Piechart mark.

    Attributes
    ----------
    colors: list of colors (default: CATEGORY10)
        list of colors for the slices.
    stroke: color (default: 'white')
        stroke color for the marker
    opacities: list of floats (default: [])
        Opacities for the slices of the Pie mark. Defaults to 1 when list is too
        short, or set to None.
    sort: bool (default: False)
        sort the pie slices by descending sizes
    x: Float (default: 0.5) or Date
        horizontal position of the pie center, in data coordinates or in figure
        coordinates
    y: Float (default: 0.5)
        vertical y position of the pie center, in data coordinates or in figure
        coordinates
    radius: Float
        radius of the pie, in pixels
    inner_radius: Float
        inner radius of the pie, in pixels
    start_angle: Float (default: 0.0)
        start angle of the pie (from top), in degrees
    end_angle: Float (default: 360.0)
        end angle of the pie (from top), in degrees

    Data Attributes
    ---------------
    sizes: numpy.ndarray
        proportions of the pie slices
    color: numpy.ndarray or None
        color of the data points (1d array). Defaults to colors when not
        provided

    Tooltip
    -------
    The fields which can be passed to the default tooltip are:
        : the x value associated with the bar/candle
        open: open value for the bar/candle
        high: high value for the bar/candle
        low: low value for the bar/candle
        close: close value for the bar/candle
        index: index of the bar/candle being hovered on
    """
    # Mark decoration
    icon = 'fa-pie-chart'
    name = 'Pie chart'

    # Scaled attributes
    sizes = NdArray(sync=True, display_index=1, rtype='Number',
                    min_dim=1, max_dim=1)
    color = NdArray(sync=True, allow_none=True, display_index=8, scaled=True, rtype='Color',
                    atype='bqplot.ColorAxis', min_dim=1, max_dim=1)

    x = Float(default_value=0.5, sync=True) | Date(sync=True) | Unicode(sync=True)
    y = Float(default_value=0.5, sync=True) | Date(sync=True) | Unicode(sync=True)

    # Other attributes
    scales_metadata = Dict({'x': {'orientation': 'horizontal', 'dimension': 'x'},
                            'y': {'orientation': 'vertical', 'dimension': 'y'},
                            'color': {'dimension': 'color'}}, sync=True)
    sort = Bool(False, sync=True)
    colors = List(trait=Color(default_value=None, allow_none=True), default_value=CATEGORY10, sync=True,
                  exposed=True, display_index=4, display_name='Colors')
<<<<<<< HEAD
    stroke = Color('white', allow_none=True, sync=True)
    opacities = List(sync=True, exposed=True, display_index=7, display_name='Opacities')
=======
    stroke = Color(None, allow_none=True, sync=True)
    opacity = BoundedFloat(default_value=1.0, min=0.2, max=1, sync=True,
                           exposed=True, display_index=7,
                           display_name='Opacity')
>>>>>>> d8d651d3
    radius = BoundedFloat(default_value=300.0, min=0.0, max=float('inf'),
                          sync=True)
    inner_radius = BoundedFloat(default_value=0.1, min=0.0, max=float('inf'),
                                sync=True)
    start_angle = Float(default_value=0.0, sync=True, exposed=True)
    end_angle = Float(default_value=360.0, sync=True, exposed=True)

    _view_name = Unicode('Pie', sync=True)
    _view_module = Unicode('nbextensions/bqplot/Pie', sync=True)
    _model_name = Unicode('PieModel', sync=True)
    _model_module = Unicode('nbextensions/bqplot/PieModel', sync=True)


@register_mark('bqplot.Map')
class MapMark(Mark):

    """Map mark.

    Attributes
    ----------
    default_color: Color or None (default: None)
        default color for items of the map when no color data is passed
    selected_styles: Dict (default: {'selected_fill': 'Red',
                                     'selected_stroke': None,
                                     'selected_stroke_width': 2.0})
        Dictionary containing the styles for selected subunits
    hovered_styles: Dict (default: {'hovered_fill': 'Orange',
                                    'hovered_stroke': None,
                                    'hovered_stroke_width': 2.0})
        Dictionary containing the styles for hovered subunits
    selected: List (default: [])
        list containing the selected countries in the map
    hover_highlight: bool (default: True)
        boolean to control if the map should be aware of which country is being
        hovered on.
    map_data: tuple (default: ("worldmap", "nbextensions/bqplot/WorldMapData")
        tuple containing which map is to be displayed

    Data Attributes
    ---------------
    color: Dict or None (default: None)
        dictionary containing the data associated with every country for the
        color scale
    """

    # Mark decoration
    icon = 'fa-globe'
    name = 'Map'

    hover_highlight = Bool(True, sync=True)
    hovered_styles = Dict({'hovered_fill': 'Orange', 'hovered_stroke': None,
                           'hovered_stroke_width': 2.0}, allow_none=True,
                          sync=True)

    stroke_color = Color(default_value=None, sync=True, allow_none=True)
    default_color = Color(default_value=None, sync=True, allow_none=True)
    color = Dict(sync=True, allow_none=True, scaled=True, rtype='Color',
                 atype='bqplot.ColorAxis')

    selected = List(sync=True)
    selected_styles = Dict({'selected_fill': 'Red', 'selected_stroke': None,
                            'selected_stroke_width': 2.0},
                           allow_none=True, sync=True)

    map_data = Tuple(topo_load('WorldMapData.json'), sync=True)

    _view_name = Unicode('Map', sync=True)
    _view_module = Unicode('nbextensions/bqplot/MapMark', sync=True)
    _model_name = Unicode('MapModel', sync=True)
    _model_module = Unicode('nbextensions/bqplot/MapMarkModel', sync=True)


class GridHeatMap(Mark):

    """GridHeatMap mark.
    Alignment: The tiles can be aligned so that the data matches either the
    start, the end or the midpoints of the tiles. This is controlled by the
    align attribute.

    Suppose the data passed is a m-by-n matrix. If the scale for the rows is
    Ordinal, then alignment is by default the mid points. For a non-ordinal
    scale, the data cannot be aligned to the mid points of the rectangles.

    If it is not ordinal, then two cases arise. If the number of rows passed
    is m, then align attribute can be used. If the number of rows passed is m+1,
    then the data are the boundaries of the m rectangles.

    If rows and columns are not passed, and scales for them are also not passed,
    then ordinal scales are generated for the rows and columns.
    Attributes
    ----------
    row_align: Enum(['start', 'end'])
        This is only valid if the number of entries in `row` exactly match the
        number of rows in `color` and the `row_scale` is not `OrdinalScale`.
        `start` aligns the row values passed to be aligned with the start of the
        tiles and `end` aligns the row values to the end of the tiles.
    column_align: Enum(['start', end'])
        This is only valid if the number of entries in `column` exactly match the
        number of columns in `color` and the `column_scale` is not `OrdinalScale`.
        `start` aligns the column values passed to be aligned with the start of the
        tiles and `end` aligns the column values to the end of the tiles.

    Data Attributes
    ---------------
    color: numpy.ndarray
        color of the data points (2d array). The number of elements in this array
        correspond to the number of cells created in the heatmap.
    row: numpy.ndarray or None
        lables for the rows of the `color` array passed. The length of this can be
        no more than 1 away from the number of rows in `color`.
        This is a scaled attribute and can be used to affect the height of the
        cells as the entries of `row` can indicate the start or the end points
        of the cells. Refer to the property `row_align`.
        If this prorety is None, then a uniformly spaced grid is generated in
        the row direction.
    column: numpy.ndarray or None
        lables for the columns of the `color` array passed. The length of this can be
        no more than 1 away from the number of columns in `color`
        This is a scaled attribute and can be used to affect the width of the
        cells as the entries of `column` can indicate the start or the end points
        of the cells. Refer to the property `column_align`.
        If this prorety is None, then a uniformly spaced grid is generated in
        the column direction.
    """
    # Scaled attributes
    row = NdArray(sync=True, display_index=1, scaled=True, allow_none=True,
                rtype='Number', min_dim=1, max_dim=1, atype='bqplot.Axis')
    column = NdArray(sync=True, display_index=2, scaled=True, allow_none=True,
                rtype='Number', min_dim=1, max_dim=1, atype='bqplot.Axis')
    color = NdArray(None, allow_none=True,  sync=True, display_index=8,
                    scaled=True, rtype='Color', atype='bqplot.ColorAxis',
                    min_dim=1, max_dim=2)
    row_align = Enum(['start', 'end'], default_value='start', sync=True)
    column_align = Enum(['start', 'end'], default_value='start', sync=True)

    # Other attributes
    scales_metadata = Dict({'row': {'orientation': 'vertical', 'dimension': 'y'},
                            'column': {'orientation': 'horizontal', 'dimension': 'x'},
                            'color': {'dimension': 'color'}}, sync=True)
    stroke = Color('black', allow_none=True, sync=True)
    opacity = BoundedFloat(default_value=1.0, min=0.2, max=1, sync=True,
                           exposed=True, display_index=7,
                           display_name='Opacity')

    def __init__(self, **kwargs):
        data = kwargs['color']
        row = kwargs.pop('row', range(data.shape[0]))
        column = kwargs.pop('column', range(data.shape[1]))
        scales = kwargs.pop('scales', {})
        # Adding default row and column data if they are not passed.
        # Adding scales in case they are not passed too.

        kwargs['row'] = row
        if(scales.get('row', None) is None):
            row_scale = OrdinalScale(reverse=True)
            scales['row'] = row_scale

        kwargs['column'] = column
        if(scales.get('column', None) is None):
            column_scale = OrdinalScale()
            scales['column'] = column_scale
        kwargs['scales'] = scales
        super(GridHeatMap, self).__init__(**kwargs)

    _view_name = Unicode('GridHeatMap', sync=True)
    _view_module = Unicode('nbextensions/bqplot/GridHeatMap', sync=True)
    _model_name = Unicode('GridHeatMapModel', sync=True)
    _model_module = Unicode('nbextensions/bqplot/GridHeatMapModel', sync=True)<|MERGE_RESOLUTION|>--- conflicted
+++ resolved
@@ -614,15 +614,8 @@
     # midpoints is a read-only attribute that is set when the mark is drawn
     colors = List(trait=Color(default_value=None, allow_none=True), default_value=CATEGORY10,
                   sync=True, exposed=True, display_index=5, display_name='Colors')
-<<<<<<< HEAD
-    stroke = Color('white', allow_none=True, sync=True)
+    stroke = Color(None, allow_none=True, sync=True)
     opacities = List(sync=True, exposed=True, display_index=7, display_name='Opacity')
-=======
-    stroke = Color(None, allow_none=True, sync=True)
-    opacity = BoundedFloat(default_value=1.0, min=0.2, max=1, sync=True,
-                           exposed=True, display_index=7,
-                           display_name='Opacity')
->>>>>>> d8d651d3
 
     _view_name = Unicode('Hist', sync=True)
     _view_module = Unicode('nbextensions/bqplot/Hist', sync=True)
@@ -637,15 +630,7 @@
 
     Attributes
     ----------
-<<<<<<< HEAD
-    stroke: color
-=======
-    icon: string
-        font-awesome icon for that mark
-    name: string
-        user-friendly name of the mark
     stroke: Color or None
->>>>>>> d8d651d3
         stroke color of the marker
     color: Color
         fill color of the box
@@ -984,15 +969,8 @@
     sort = Bool(False, sync=True)
     colors = List(trait=Color(default_value=None, allow_none=True), default_value=CATEGORY10, sync=True,
                   exposed=True, display_index=4, display_name='Colors')
-<<<<<<< HEAD
-    stroke = Color('white', allow_none=True, sync=True)
+    stroke = Color(None, allow_none=True, sync=True)
     opacities = List(sync=True, exposed=True, display_index=7, display_name='Opacities')
-=======
-    stroke = Color(None, allow_none=True, sync=True)
-    opacity = BoundedFloat(default_value=1.0, min=0.2, max=1, sync=True,
-                           exposed=True, display_index=7,
-                           display_name='Opacity')
->>>>>>> d8d651d3
     radius = BoundedFloat(default_value=300.0, min=0.0, max=float('inf'),
                           sync=True)
     inner_radius = BoundedFloat(default_value=0.1, min=0.0, max=float('inf'),
