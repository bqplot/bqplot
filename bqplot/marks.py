# Copyright 2015 Bloomberg Finance L.P.
#
# Licensed under the Apache License, Version 2.0 (the "License");
# you may not use this file except in compliance with the License.
# You may obtain a copy of the License at
#
#     http://www.apache.org/licenses/LICENSE-2.0
#
# Unless required by applicable law or agreed to in writing, software
# distributed under the License is distributed on an "AS IS" BASIS,
# WITHOUT WARRANTIES OR CONDITIONS OF ANY KIND, either express or implied.
# See the License for the specific language governing permissions and
# limitations under the License.

r"""

=====
Marks
=====

.. currentmodule:: bqplot.marks

.. autosummary::
   :toctree: generate/

   Mark
   Lines
   FlexLine
   Scatter
   Hist
   Bars
   Label
   OHLC
   Pie
   MapMark
"""
from IPython.html.widgets import Widget, DOMWidget, CallbackDispatcher, Color
from IPython.utils.traitlets import (Int, Unicode, List, Enum, Dict, Bool,
                                     Float, TraitError, Instance, Tuple)
try:
    from IPython.html.widgets import widget_serialization  # IPython 4.0
except ImportError:
    widget_serialization = {}  # IPython 3.*

from .scales import Scale
from .traits import NdArray, BoundedFloat, Date
from .extras import topo_load

from .colorschemes import CATEGORY10, CATEGORY20, CATEGORY20b, CATEGORY20c


def register_mark(key=None):
    """Returns a decorator registering a mark class in the mark type registry.
    If no key is provided, the class name is used as a key. A key is provided
    for each core bqplot mark so that the frontend can use
    this key regardless of the kernel language."""
    def wrap(mark):
        l = key if key is not None else mark.__module__ + mark.__name__
        Mark.mark_types[l] = mark
        return mark
    return wrap


class Mark(Widget):

    """The base mark class.

    Traitlet mark attributes may be decorated with metadata.

    Data Attribute Decoration
    -------------------------
    Data attributes are decorated with the following values:

    scaled: bool
        Indicates whether the considered attribute is a data attribute which
        must be associated with a scale in order to be taken into account.
    rtype: string
        Range type of the associated scale.
    atype: string
        Key in bqplot's axis registry of the recommended axis type to represent
        this scale. When not specified, the default is 'bqplot.Axis'.

    GUI Generation Decoration
    -------------------------
    More decoration is added for automatic GUI generation purpose:

    exposed: bool
        Indicates whether a mark attribute must be exposed in the generated
        GUI.
    display_index: int
        In the case a mark attribute is exposed, the display_index is a hint on
        the display order of mark attributes.
    display_name: string
        In the case a mark attribute is exposed, the display_name string holds
        a user-friendly name for the exposed attribute.

    Attributes
    ----------
    mark_types: dict (class-level attribute)
        A registry of existing mark types.
    scales: Dict of scales (default: {})
        A dictionary of scales holding scales for each data attribute.
        - If a mark holds a scaled attribute named 'x', the scales dictionary
        must have a corresponding scale for the key 'x'.
        - The scale's range type should be equal to the scaled attribute's
        range type (rtype).
    scales_metadata: Dict (default: {})
        A dictionary of dictionaries holding metadata on the way scales are
        used by the mark. For example, a linear scale may be used to count
        pixels horizontally or vertically. The content of this dictionnary
        may change dynamically. It is an instance-level attribute.
    preserve_domain: dict (default: {})
        Indicates if this mark affects the domain(s) of the specified scale(s).
        The keys of this dictionary are the same as the ones of the "scales"
        attribute, and values are boolean. If a key is missing, it is
        considered as False.
    display_legend: bool (default: False)
        Display toggle for the mark legend in the general figure legend
    animate_dur: nonnegative int (default: 0)
        Duration of transition on change of data attributes, in milliseconds.
    labels: list of unicode strings (default: [])
        Labels of the items of the mark. This attribute has different meanings
        depending on the type of mark.
    apply_clip: bool (default: True)
        Indicates whether the items that are beyond the limits of the chart
        should be clipped.
    visible: bool (default: True)
        Visibility toggle for the mark.
    selected_style: dict (default: {})
        CSS style to be applied to selected items in the mark.
    unselected_style: dict (default: {})
        CSS style to be applied to items that are not selected in the mark,
        when a selection exists.
    selected: list (default: [])
        Indices of the selected items in the mark.
    tooltip: DOMWidget or None (default: None)
        Widget to be displayed as tooltip when elements of the scatter are
        hovered on
    tooltip_style: Dictionary (default: {'opacity': 0.9})
        Styles to be applied to the tooltip widget
    enable_hover: Bool (default: True)
        Boolean attribute to control the hover interaction for the scatter. If
        this is false, the on_hover custom mssg is not sent back to the python
        side
    interactions: Dictionary (default: {'hover': 'tooltip'})
        Dictionary listing the different interactions for each mark. The key is
        the event which triggers the interaction and the value is the kind of
        interactions. Keys and values can only take strings from separate enums
        for each mark.
    tooltip_location : {'mouse', 'center'} (default: 'mouse')
        Enum specifying the location of the tooltip. 'mouse' places the tooltip
        at the location of the mouse when the tooltip is activated and 'center'
        places the tooltip at the center of the figure. If tooltip is linked to
        a click event, 'mouse' places the tooltip at the location of the click
        that triggered the tooltip to be visible.
    """
    mark_types = {}
    scales = Dict(trait=Instance(Scale), sync=True, **widget_serialization)
    scales_metadata = Dict(sync=True)
    preserve_domain = Dict(sync=True)
    display_legend = Bool(False, sync=True, exposed=True, display_index=1,
                          display_name='Display legend')
    animate_dur = Int(0, sync=True, exposed=True, display_index=2,
                      display_name='Animation duration')
    labels = List(trait=Unicode(), sync=True, exposed=True, display_index=3,
                  display_name='Labels')
    apply_clip = Bool(True, sync=True)
    visible = Bool(True, sync=True)
    selected_style = Dict(sync=True)
    unselected_style = Dict(sync=True)
    selected = List(sync=True, allow_none=True)

    enable_hover = Bool(True, sync=True)
    tooltip = Instance(DOMWidget, allow_none=True, sync=True, **widget_serialization)
    tooltip_style = Dict({'opacity': 0.9}, sync=True)
    interactions = Dict({'hover': 'tooltip'}, sync=True)
    tooltip_location = Enum(['mouse', 'center'], default_value='mouse', sync=True)

    _model_name = Unicode('MarkModel', sync=True)
    _model_module = Unicode('nbextensions/bqplot/MarkModel', sync=True)
    _ipython_display_ = None

    def _scales_validate(self, scales, scales_trait):
        """validates the dictionary of scales based on the mark's scaled
        attributes metadata. First checks for missing scale and then for
        'rtype' compatibility """
        # Validate scales' 'rtype' versus data attribute 'rtype' decoration
        # At this stage it is already validated that all values in self.scales
        # are instances of Scale.
        for name in self.trait_names(scaled=True):
            trait = self.traits()[name]
            if name not in scales:
                # Check for missing scale
                if not trait.allow_none:
                    raise TraitError("Missing scale for data attribute %s." %
                                     name)
            else:
                # Check scale range type compatibility
                if scales[name].rtype != trait.get_metadata('rtype'):
                    raise TraitError("Range type mismatch for scale %s." %
                                     name)
        return scales

    def _selected_default(self):
        return None

    def __init__(self, **kwargs):
        super(Mark, self).__init__(**kwargs)
        self._hover_handlers = CallbackDispatcher()
        self._click_handlers = CallbackDispatcher()
        self._legend_click_handlers = CallbackDispatcher()
        self._legend_hover_handlers = CallbackDispatcher()
        self._element_click_handlers = CallbackDispatcher()
        self._bg_click_handlers = CallbackDispatcher()
        self.on_msg(self._handle_custom_msgs)

    def on_hover(self, callback, remove=False):
        self._hover_handlers.register_callback(callback, remove=remove)

    def on_click(self, callback, remove=False):
        self._click_handlers.register_callback(callback, remove=remove)

    def on_legend_click(self, callback, remove=False):
        self._legend_click_handlers.register_callback(callback, remove=remove)

    def on_legend_hover(self, callback, remove=False):
        self._legend_hover_handlers.register_callback(callback, remove=remove)

    def on_element_click(self, callback, remove=False):
        self._element_click_handlers.register_callback(callback, remove=remove)

    def on_background_click(self, callback, remove=False):
        self._bg_click_handlers.register_callback(callback, remove=remove)

    def _handle_custom_msgs(self, _, content, buffers=None):
        if content.get('event', '') == 'hover':
            self._hover_handlers(self, content)
        if content.get('event', '') == 'click':
            self._click_handlers(self, content)
        elif content.get('event', '') == 'legend_click':
            self._legend_click_handlers(self, content)
        elif content.get('event', '') == 'legend_hover':
            self._legend_hover_handlers(self, content)
        elif content.get('event', '') == 'element_click':
            self._element_click_handlers(self, content)
        elif content.get('event', '') == 'background_click':
            self._bg_click_handlers(self, content)


@register_mark('bqplot.Lines')
class Lines(Mark):

    """Lines mark.

    In the case of the Lines mark, scales for 'x' and 'y' MUST be provided.

    Attributes
    ----------
    icon: string (class-level attribute)
        Font-awesome icon for the respective mark
    name: string (class-level attribute)
        User-friendly name of the mark
    colors: list of colors (default: CATEGORY10)
        List of colors of the Lines. If the list is shorter than the number
        of lines, the colors are reused.
    close_path: bool (default: False)
        Whether to close the paths or not.
    fill: list of colors (default: [])
        Fill colors for the patches. Defaults to no-fill when no color provided.
    opacities: list of floats (default: [])
        Opacity for the  lines and patches. Defaults to 1 when list is too
        short, or set to None.
    stroke_width: float (default: 1.5)
        Stroke width of the Lines
    labels_visibility: {'none', 'label'}
        Visibility of the curve labels
    curve_subset: list of integers or None (default: [])
        If set to None, all the lines are displayed. Otherwise, only the items
        in the list will have full opacity, while others will be faded.
    line_style: {'solid', 'dashed', 'dotted'}
        Line style.
    interpolation: {'linear', 'basis', 'cardinal', 'monotone'}
        Interpolation scheme used for interpolation between the data points
        provided. Please refer to the svg interpolate documentation for details
        about the different interpolation schemes.

    Data Attributes
    ---------------
    x: numpy.ndarray (default: [])
        abscissas of the data points (1d or 2d array)
    y: numpy.ndarray (default: [])
        ordinates of the data points (1d or 2d array)
    color: numpy.ndarray (default: [])
        colors of the different lines based on data. If it is [], then the
        colors from the colors attribute are used. Each line has a single color
        and if the size of colors is less than the number of lines, the
        remaining lines are given the default colors.

    Tooltip
    -------
    The fields which can be passed to the default tooltip are:
        name: label of the line
        index: index of the line being hovered on
        color: data attribute for the color of the line
    The following are the events which can trigger interactions:
        click: left click of the mouse
        hover: mouse-over an element
    The following are the interactions which can be linked to the above events:
        tooltip: display tooltip
    """
    # Mark decoration
    icon = 'fa-line-chart'
    name = 'Lines'

    # Scaled attributes
    x = NdArray(sync=True, min_dim=1, max_dim=2,
                display_index=1, scaled=True, rtype='Number', atype='bqplot.Axis')
    y = NdArray(sync=True, min_dim=1, max_dim=2,
                display_index=2, scaled=True, rtype='Number', atype='bqplot.Axis')
    color = NdArray(None, sync=True, allow_none=True, display_index=6,
                    scaled=True, rtype='Color', atype='bqplot.ColorAxis',
                    min_dim=1, max_dim=1)

    # Other attributes
    # Other attributes
    scales_metadata = Dict({'x': {'orientation': 'horizontal', 'dimension': 'horizontal'},
                            'y': {'orientation': 'vertical', 'dimension': 'vertical'},
                            'color': {'dimension': 'color'}}, sync=True)
    colors = List(trait=Color(default_value=None, allow_none=True), default_value=CATEGORY10,
                  sync=True, exposed=True, display_index=3, display_name='Colors')
    stroke_width = Float(1.5, sync=True, exposed=True, display_index=4,
                         display_name='Stroke width')
    labels_visibility = Enum(['none', 'label'], default_value='none',
                             sync=True, exposed=True,
                             display_index=5, display_name='Labels visibility')
    curves_subset = List(sync=True)
    line_style = Enum(['solid', 'dashed', 'dotted'], default_value='solid',
                      sync=True, exposed=True,
                      display_index=6, display_name='Line style')
    interpolation = Enum(['linear', 'basis', 'cardinal', 'monotone'],
                         default_value='linear', sync=True,
                         exposed=True, display_index=7,
                         display_name='Interpolation')
    close_path = Bool(sync=True, exposed=True, display_index=8,
                      display_name='Close path')
    fill = List(trait=Color(default_value=None, allow_none=True), sync=True, exposed=True, display_index=9,
                display_name='Fill Colors')
    opacities = List(sync=True, display_index=10, display_name='Opacity')
    _view_name = Unicode('Lines', sync=True)
    _view_module = Unicode('nbextensions/bqplot/Lines', sync=True)
    _model_name = Unicode('LinesModel', sync=True)
    _model_module = Unicode('nbextensions/bqplot/LinesModel', sync=True)


@register_mark('bqplot.FlexLine')
class FlexLine(Lines):

    """Flexible Lines mark.

    In the case of the FlexLines mark, scales for 'x' and 'y' MUST be provided.
    Scales for the color and width data attributes are optional. In the case
    where another data attribute than 'x' or 'y' is provided but the
    corresponding scale is missing, the data attribute is ignored.

    Attributes
    ----------
    name: string (class-level attributes)
        user-friendly name of the mark
    colors: list of colors (default: CATEGORY10)
        List of colors for the Lines

    Data Attributes
    ---------------
    color: numpy.ndarray or None (default: [])
        Array controlling the color of the data points
    width: numpy.ndarray or None (default: [])
        Array controlling the widths of the Lines.
    """
    # Mark decoration
    name = 'Flexible lines'

    # Scaled attributes
    color = NdArray(None, allow_none=True, sync=True, display_index=5,
                    scaled=True, rtype='Color', atype='bqplot.ColorAxis')
    width = NdArray(None, allow_none=True, sync=True, display_index=6,
                    scaled=True, rtype='Number')

    # Other attributes
    scales_metadata = Dict({'x': {'orientation': 'horizontal', 'dimension': 'horizontal'},
                            'y': {'orientation': 'vertical', 'dimension': 'vertical'},
                            'color': {'dimension': 'color'}}, sync=True)
    colors = List(trait=Color(default_value=None, allow_none=True), default_value=CATEGORY10, sync=True)
    _view_name = Unicode('FlexLine', sync=True)
    _view_module = Unicode('nbextensions/bqplot/FlexLine', sync=True)
    _model_name = Unicode('FlexLineModel', sync=True)


@register_mark('bqplot.Scatter')
class Scatter(Mark):

    """Scatter mark.

    In the case of the Scatter mark, scales for 'x' and 'y' MUST be provided.
    The scales of other data attributes are optional. In the case where another
    data attribute than 'x' or 'y' is provided but the corresponding scale is
    missing, the data attribute is ignored.

    Attributes
    ----------
    icon: string (class-level attribute)
        Font-awesome icon for that mark
    name: string (class-level attribute)
        User-friendly name of the mark
    marker: {'circle', 'cross', 'diamond', 'square', 'triangle-down',
             'triangle-up', 'arrow', 'rectangle', 'ellipse'}
        Marker shape
    default_color: Color (default: 'green')
        Default color of the marker
    stroke: Color or None (default: None)
        Stroke color of the marker
    stroke_width: Float (default: 1.5)
        Stroke width of the marker
    default_opacity: float (default: 1.0)
        This number is validated to be between 0 and 1.
    default_skew: float (default: 0.5)
        Default skew of the marker.
        This number is validated to be between 0 and 1.
    default_size: nonnegative int (default: 64)
        Default marker size in pixel.
        If size data is provided with a scale, default_size stands for the
        maximal marker size (i.e. the maximum value for the 'size' scale range)
    names: numpy.ndarray (default: [])
        Labels for the points of the chart
    display_names: bool (default: True)
        Controls whether names are displayed for points in the scatter
    fill, drag_color, names_unique, enable_move, enable_add,
    enable_delete, restrict_x, restrict_y, update_on_move.

    Data Attributes
    ---------------
    x: numpy.ndarray (default: [])
        abscissas of the data points (1d array)
    y: numpy.ndarray (default: [])
        ordinates of the data points (1d array)
    color: numpy.ndarray or None (default: [])
        color of the data points (1d array). Defaults to default_color when not
        provided or when a value is NaN
    opacity: numpy.ndarray or None (default: [])
        opacity of the data points (1d array). Defaults to default_opacity when
        not provided or when a value is NaN
    size: numpy.ndarray or None (default: [])
        size of the data points. Defaults to default_size when not provided or
        when a value is NaN
    skew: numpy.ndarray or None (default: [])
        skewness of the markers representing the data points. Defaults to
        default_skew when not provided or when a value is NaN
    rotation: numpy.ndarray or None (default: [])
        orientation of the markers representing the data points.
        The rotation scale's range is [0, 180]
        Defaults to 0 when not provided or when a value is NaN.

    Tooltip
    -------
    The fields which can be passed to the default tooltip are:
        All the data attributes
        index: index of the marker being hovered on
    The following are the events which can trigger interactions:
        click: left click of the mouse
        hover: mouse-over an element
    The following are the interactions which can be linked to the above events:
        tooltip: display tooltip
        add: add new points to the scatter (can only linked to click)
    """
    # Mark decoration
    icon = 'fa-cloud'
    name = 'Scatter'

    # Scaled attribtes
    x = NdArray(sync=True, min_dim=1, max_dim=1,
                display_index=1, scaled=True, rtype='Number', atype='bqplot.Axis')
    y = NdArray(sync=True, min_dim=1, max_dim=1,
                display_index=2, scaled=True, rtype='Number', atype='bqplot.Axis')
    color = NdArray(None, allow_none=True, sync=True, display_index=7,
                    scaled=True, rtype='Color', atype='bqplot.ColorAxis',
                    min_dim=1, max_dim=1)
    opacity = NdArray(None, allow_none=True, sync=True, display_index=9,
                      scaled=True, rtype='Number', min_dim=1, max_dim=1)
    size = NdArray(None, allow_none=True, sync=True, display_index=12,
                   scaled=True, rtype='Number', min_dim=1, max_dim=1)
    skew = NdArray(None, allow_none=True, sync=True,
                   display_index=13, scaled=True, rtype='Number',
                   min_dim=1, max_dim=1)
    rotation = NdArray(None, allow_none=True, sync=True, display_index=14,
                       scaled=True, rtype='Number', min_dim=1, max_dim=1)

    # Other attributes
    scales_metadata = Dict({'x': {'orientation': 'horizontal', 'dimension': 'horizontal'},
                            'y': {'orientation': 'vertical', 'dimension': 'vertical'},
                            'color': {'dimension': 'color'}, 'size': {'dimension': 'size'},
                            'opacity': {'dimension': 'opacity'}}, sync=True)
    marker = Enum(['circle', 'cross', 'diamond', 'square', 'triangle-down',
                  'triangle-up', 'arrow', 'rectangle', 'ellipse'],
                  default_value='circle',
                  sync=True, exposed=True, display_index=3,
                  display_name='Marker')
    default_color = Color('green', sync=True, exposed=True, display_index=4,
                          display_name='Default color')
    stroke = Color(None, allow_none=True, sync=True, exposed=True,
                   display_index=5, display_name='Stroke color')
    stroke_width = Float(1.5, sync=True, exposed=True, display_index=6,
                         display_name='Stroke width')
    default_opacity = BoundedFloat(default_value=1.0, min=0, max=1, sync=True,
                                   exposed=True, display_index=8,
                                   display_name='Default opacity')
    default_skew = BoundedFloat(default_value=0.5, min=0, max=1,
                                display_index=11, sync=True)
    default_size = Int(64, sync=True, exposed=True, display_index=10,
                       display_name='Default size')  # dot size in pixels
    names = NdArray(sync=True)
    display_names = Bool(True, sync=True, exposed=True, display_index=11,
                         display_name='Display names')
    fill = Bool(True, sync=True)
    drag_color = Color(None, allow_none=True, exposed=True, sync=True)
    names_unique = Bool(True, sync=True)

    enable_move = Bool(False, sync=True)
    enable_delete = Bool(False, sync=True)
    restrict_x = Bool(False, sync=True)
    restrict_y = Bool(False, sync=True)
    update_on_move = Bool(False, sync=True)

    def __init__(self, **kwargs):
        super(Scatter, self).__init__(**kwargs)
        self._drag_end_handlers = CallbackDispatcher()
        self.on_msg(self._handle_custom_msgs)

    def on_drag_end(self, callback, remove=False):
        self._drag_end_handlers.register_callback(callback, remove=remove)

    def _handle_custom_msgs(self, _, content, buffers=None):
        super(Scatter, self)._handle_custom_msgs(self, content)
        if content.get('event', '') == 'drag_end':
            self._drag_end_handlers(self, content)

    _view_name = Unicode('Scatter', sync=True)
    _view_module = Unicode('nbextensions/bqplot/Scatter', sync=True)
    _model_name = Unicode('ScatterModel', sync=True)
    _model_module = Unicode('nbextensions/bqplot/ScatterModel', sync=True)


@register_mark('bqplot.Hist')
class Hist(Mark):

    """Histogram mark.

    In the case of the Hist mark, scales for 'sample' and 'count' MUST be
    provided.

    Attributes
    ----------
    icon: string (class-level attribute)
        font-awesome icon for that mark
    name: string (class-level attribute)
        user-friendly name of the mark
    bins: nonnegative int (default: 10)
        number of bins in the histogram
    colors: list of colors (default: CATEGORY10)
        List of colors of the Histogram. If the list is shorter than the number
        of bins, the colors are reused.
    stroke: Color or None (default: 'white')
        Stroke color of the histogram
    opacities: list of floats (default: [])
        Opacity for the bins of the histogram. Defaults to 1 when list is too
        short, or set to None.
    midpoints: list (default: [])
        midpoints of the bins of the histogram. It is a read-only attribute.

    Data Attributes
    ---------------
    sample: numpy.ndarray
        sample of which the histogram must be computed.
    count: numpy.ndarray (read-only)
        number of sample points per bin. It is a read-only attribute.

    Tooltip
    -------
    The fields which can be passed to the default tooltip are:
        midpoint: mid-point of the bin related to the rectangle hovered on
        count: number of elements in the bin hovered on
        bin_start: start point of the bin
        bin-end: end point of the bin
        index: index of the bin
    """
    # Mark decoration
    icon = 'fa-signal'
    name = 'Histogram'

    # Scaled attributes
    sample = NdArray(sync=True, min_dim=1, max_dim=1,
                     display_name='Sample', scaled=True, rtype='Number', atype='bqplot.Axis')
    count = NdArray(sync=True, display_index=4,
                    display_name='Count', scaled=True, rtype='Number',
                    read_only=True, atype='bqplot.Axis')
    # FIXME: Should we allow None for count?
    # count is a read-only attribute that is set when the mark is drawn

    # Other attributes
    scales_metadata = Dict({'sample': {'orientation': 'horizontal', 'dimension': 'horizontal'},
                            'count': {'orientation': 'vertical', 'dimension': 'vertical'}}, sync=True)
    bins = Int(10, sync=True, exposed=True, display_index=2,
               display_name='Number of bins')
    midpoints = List(sync=True, read_only=True,
                     display_index=3, display_name='Mid points')
    # midpoints is a read-only attribute that is set when the mark is drawn
    colors = List(trait=Color(default_value=None, allow_none=True), default_value=CATEGORY10,
                  sync=True, exposed=True, display_index=5, display_name='Colors')
    stroke = Color('white', allow_none=True, sync=True)
    opacities = List(sync=True, exposed=True, display_index=7, display_name='Opacity')

    _view_name = Unicode('Hist', sync=True)
    _view_module = Unicode('nbextensions/bqplot/Hist', sync=True)
    _model_name = Unicode('HistModel', sync=True)
    _model_module = Unicode('nbextensions/bqplot/HistModel', sync=True)


@register_mark('bqplot.Boxplot')
class Boxplot(Mark):

    """Boxplot marks.

    Attributes
    ----------
    icon: string
        font-awesome icon for that mark
    name: string
        user-friendly name of the mark
    stroke: color
        stroke color of the marker
    color: color
        fill color of the box
    opacities: list of floats (default: [])
        Opacity for the bins of the histogram. Defaults to 1 when list is too
        short, or set to None.
    outlier-color: color
        color for the outlier

    Data Attributes
    ---------------
    _y_default: numpy.ndarray
        default 2 dimensional value for y
    x: numpy.ndarray
        abscissas of the data points (1d array)
    y: numpy.ndarray
        Sample data points (2d array)
    """

    # Mark decoration
    icon = 'fa-birthday-cake'
    name = 'Boxplot chart'

    # Scaled attributestop
    x = NdArray(sync=True, display_index=1, scaled=True, rtype='Number', min_dim=1, max_dim=1, atype='bqplot.Axis')

    # second dimension must contain ohlc data, otherwise there will be undefined behaviour.
    y = NdArray(sync=True, display_index=2, scaled=True, rtype='Number', min_dim=1, max_dim=2, atype='bqplot.Axis')

    # Other attributes
    # marker = Enum([boxplottype], sync=True, default_value='candle', exposed=True, display_index=3, display_name='Marker')
    scales_metadata = Dict({'x': {'orientation': 'horizontal', 'dimension': 'horizontal'},
                            'y': {'orientation': 'vertical', 'dimension': 'vertical'}}, sync=True)

    stroke = Color('white', sync=True, exposed=True, display_index=3, display_name='Stroke color')
    box_fill_color = Color('dodgerblue', sync=True, exposed=True, display_index=4, display_name='Fill color for the box')
<<<<<<< HEAD
    outlier_fill_color = Color('gray',   sync=True, exposed=True, display_index=5, display_name='Fill color for the outlier circle')
    opacities = List(sync=True, exposed=True, display_index=6, display_name='Opacities')
=======
    outlier_fill_color = Color('gray', sync=True, exposed=True, display_index=5, display_name='Fill color for the outlier circle')
    opacity = BoundedFloat(default_value=1.0, min=0, max=1, sync=True, exposed=True, display_index=6, display_name='Opacity')
>>>>>>> 376c4145

    _view_name = Unicode('Boxplot', sync=True)
    _view_module = Unicode('nbextensions/bqplot/Boxplot', sync=True)
    _model_name = Unicode('BoxplotModel', sync=True)
    _model_module = Unicode('nbextensions/bqplot/BoxplotModel', sync=True)


@register_mark('bqplot.Bars')
class Bars(Mark):

    """Bar mark.

    In the case of the Bars mark, scales for 'x' and 'y'  MUST be provided.
    The scales of other data attributes are optional. In the case where another
    data attribute than 'x' or 'y' is provided but the corresponding scale is
    missing, the data attribute is ignored.

    Attributes
    ----------
    icon: string (class-level attribute)
        font-awesome icon for that mark
    name: string (class-level attribute)
        user-friendly name of the mark
    color_mode: {'auto', 'group', 'element'}
        enum attribute to specify if color should be the same for all bars with
        the same x or for all bars which belong to the same array in Y
        'group' means for every x all bars have same color.
        'element' means for every dimension of y, all bars have same color.
        'auto' picks 'group' and 'element' for 1-d and 2-d values of
        Y respectively.
    type: {'stacked', 'grouped'}
    colors: list of colors (default: CATEGORY10)
        list of colors for the bars.
    padding: float (default: 0.05)
        attribute to control the spacing between the bars
        value is specified as a percentage of the width of the bar
    stroke: color (default: 'white')
        stroke color for the bars
    opacity: float (default: 1.0)
        opacity of the mark. Then number must be bewteen 0 and 1
    base: float (default: 0.0)
        reference value from which the bars are drawn. defaults to 0.0
    align: {'center', 'left', 'right'}
        alignment of bars with respect to the tick value

    Data Attributes
    ---------------
    x: numpy.ndarray
        abscissas of the data points (1d array)
    y: numpy.ndarray
        ordinates of the values for the data points
    color: numpy.ndarray
        color of the data points (1d array). Defaults to default_color when not
        provided or when a value is NaN

    Tooltip
    -------
    The fields which can be passed to the default tooltip are:
        All the data attributes
        index: index of the bar being hovered on
        sub_index: if data is two dimensional, this is the minor index
    """
    # Mark decoration
    icon = 'fa-bar-chart'
    name = 'Bar chart'

    # Scaled attributes
    x = NdArray(sync=True, display_index=1, scaled=True,
                rtype='Number', min_dim=1, max_dim=1, atype='bqplot.Axis')
    y = NdArray(sync=True, display_index=2, scaled=True,
                rtype='Number', min_dim=1, max_dim=2, atype='bqplot.Axis')
    color = NdArray(None, allow_none=True,  sync=True, display_index=8,
                    scaled=True, rtype='Color', atype='bqplot.ColorAxis',
                    min_dim=1, max_dim=1)

    # Other attributes
    scales_metadata = Dict({'x': {'orientation': 'horizontal', 'dimension': 'horizontal'},
                            'y': {'orientation': 'vertical', 'dimension': 'vertical'},
                            'color': {'dimension': 'color'}}, sync=True)
    color_mode = Enum(['auto', 'group', 'element'], default_value='auto',
                      sync=True)
    type = Enum(['stacked', 'grouped'], default_value='stacked',
                sync=True, exposed=True, display_index=3,
                display_name='Type')
    colors = List(trait=Color(default_value=None, allow_none=True), default_value=CATEGORY10,
                  sync=True, exposed=True, display_index=4, display_name='Colors')
    padding = Float(0.05, sync=True)
    stroke = Color('white', allow_none=True, sync=True)
    base = Float(default_value=0.0, sync=True)
    opacity = BoundedFloat(default_value=1.0, min=0.2, max=1, sync=True,
                           exposed=True, display_index=7,
                           display_name='Opacity')
    align = Enum(['center', 'left', 'right'], default_value='center',
                 sync=True, exposed=True)

    _view_name = Unicode('Bars', sync=True)
    _view_module = Unicode('nbextensions/bqplot/Bars', sync=True)
    _model_name = Unicode('BarsModel', sync=True)
    _model_module = Unicode('nbextensions/bqplot/BarsModel', sync=True)


@register_mark('bqplot.Label')
class Label(Mark):

    """Label mark.

    Attributes
    ----------
    x: Date or float
        horizontal position of the label, in data coordinates or in figure
        coordinates
    y: float or None (default: None)
        vertical y position of the label, in data coordinates or in figure
        coordinates
    x_offset: int (default: 0)
        horizontal offset in pixels from the stated x location
    y_offset: int (default: 0)
        vertical offset in pixels from the stated y location
    color: Color or None (default: None)
        label color
    rotate_angle: float (default: 0.0)
        angle by which the text is to be rotated
    text: string (default: '')
        text to be displayed
    font_size: string (default: '14px')
        front size in px, em or ex
    font_weight: {'bold', 'normal', 'bolder'}
        font weight of the caption
    align: {'start', 'middle', 'end'}
        alignment of the text with respect to the provided location
    """
    x = Date(sync=True) | Float(sync=True) | Unicode(sync=True)  # TODO: check validation order, and default value
    y = Date(sync=True) | Float(sync=True) | Unicode(sync=True)
    x_offset = Int(sync=True)
    y_offset = Int(sync=True)
    scales_metadata = Dict({'x': {'orientation': 'horizontal', 'dimension': 'horizontal'},
                            'y': {'orientation': 'vertical', 'dimension': 'vertical'},
                            'color': {'dimension': 'color'}}, sync=True)
    color = Color(None, allow_none=True, sync=True)
    rotate_angle = Float(sync=True)
    text = Unicode(sync=True)
    font_size = Unicode(default_value='14px', sync=True)
    font_weight = Enum(['bold', 'normal', 'bolder'], default_value='bold',
                       sync=True)
    align = Enum(['start', 'middle', 'end'], default_value='start',
                 sync=True)

    _view_name = Unicode('Label', sync=True)
    _view_module = Unicode('nbextensions/bqplot/Label', sync=True)


@register_mark('bqplot.OHLC')
class OHLC(Mark):

    """Open/High/Low/Close marks.

    Attributes
    ----------
    icon: string (class-level attribute)
        font-awesome icon for that mark
    name: string (class-level attribute)
        user-friendly name of the mark
    marker: {'candle', 'bar'}
        marker type
    stroke: color (default: None)
        stroke color of the marker
    stroke_width: float (default: 1.0)
        stroke width of the marker
    colors: List of colors (default: ['limegreen', 'red'])
        fill colors for the markers (up/down)
    opacity: float (default: 1.0)
        opacity of the marker
    format: string (default: 'ohlc')
        description of y data being passed
        supports all permutations of the strings 'ohlc', 'oc', and 'hl'

    Data Attributes
    ---------------
    _y_default: numpy.ndarray
        default 2 dimensional value for y
    x: numpy.ndarray
        abscissas of the data points (1d array)
    y: numpy.ndarray
        Open/High/Low/Close ordinates of the data points (2d array)

    Tooltip
    -------
    The fields which can be passed to the default tooltip are:
        x: the x value associated with the bar/candle
        open: open value for the bar/candle
        high: high value for the bar/candle
        low: low value for the bar/candle
        close: close value for the bar/candle
        index: index of the bar/candle being hovered on
    """

    # Mark decoration
    icon = 'fa-birthday-cake'
    name = 'OHLC chart'

    # Scaled attributes
    x = NdArray(sync=True, display_index=1, scaled=True,
                rtype='Number', min_dim=1, max_dim=1, atype='bqplot.Axis')
    y = NdArray(sync=True, display_index=2, scaled=True,
                rtype='Number', min_dim=2, max_dim=2, atype='bqplot.Axis')
    # FIXME Future warnings
    _y_default = None

    # Other attributes
    scales_metadata = Dict({'x': {'orientation': 'horizontal', 'dimension': 'horizontal'},
                            'y': {'orientation': 'vertical', 'dimension': 'vertical'}}, sync=True)
    marker = Enum(['candle', 'bar'], default_value='candle',
                  exposed=True, display_index=3, display_name='Marker',
                  sync=True)
    stroke = Color(None, sync=True, exposed=True, display_index=4,
                   display_name='Stroke color', allow_none=True)
    stroke_width = Float(1.0, sync=True, exposed=True, display_name='Stroke Width',
                         display_index=5)
    colors = List(trait=Color(default_value=None, allow_none=True), default_value=['limegreen', 'red'],
                  display_index=6,
                  sync=True, display_name='Colors')
    opacity = BoundedFloat(default_value=1.0, min=0, max=1, sync=True,
                           exposed=True, display_index=7,
                           display_name='Opacity')
    format = Unicode(default_value='ohlc', exposed=True,
                     display_index=8, display_name='Format', sync=True)

    _view_name = Unicode('OHLC', sync=True)
    _view_module = Unicode('nbextensions/bqplot/OHLC', sync=True)
    _model_name = Unicode('OHLCModel', sync=True)
    _model_module = Unicode('nbextensions/bqplot/OHLCModel', sync=True)


@register_mark('bqplot.Pie')
class Pie(Mark):

    """Piechart mark.

    Attributes
    ----------
    colors: list of colors (default: CATEGORY10)
        list of colors for the slices.
    stroke: color (default: 'white')
        stroke color for the marker
    opacity: float
        opacity of the mark. Then number must be between 0 and 1
    sort: bool (default: False)
        sort the pie slices by descending sizes
    x: Float (default: 0.5) or Date
        horizontal position of the pie center, in data coordinates or in figure
        coordinates
    y: Float (default: 0.5)
        vertical y position of the pie center, in data coordinates or in figure
        coordinates
    radius: Float
        radius of the pie, in pixels
    inner_radius: Float
        inner radius of the pie, in pixels
    start_angle: Float (default: 0.0)
        start angle of the pie (from top), in degrees
    end_angle: Float (default: 360.0)
        end angle of the pie (from top), in degrees

    Data Attributes
    ---------------
    sizes: numpy.ndarray
        proportions of the pie slices
    color: numpy.ndarray or None
        color of the data points (1d array). Defaults to colors when not
        provided

    Tooltip
    -------
    The fields which can be passed to the default tooltip are:
        : the x value associated with the bar/candle
        open: open value for the bar/candle
        high: high value for the bar/candle
        low: low value for the bar/candle
        close: close value for the bar/candle
        index: index of the bar/candle being hovered on
    """
    # Mark decoration
    icon = 'fa-pie-chart'
    name = 'Pie chart'

    # Scaled attributes
    sizes = NdArray(sync=True, display_index=1, rtype='Number',
                    min_dim=1, max_dim=1)
    color = NdArray(sync=True, allow_none=True, display_index=8, scaled=True, rtype='Color',
                    atype='bqplot.ColorAxis', min_dim=1, max_dim=1)

    x = Float(default_value=0.5, sync=True) | Date(sync=True) | Unicode(sync=True)
    y = Float(default_value=0.5, sync=True) | Date(sync=True) | Unicode(sync=True)

    # Other attributes
    scales_metadata = Dict({'x': {'orientation': 'horizontal', 'dimension': 'horizontal'},
                            'y': {'orientation': 'vertical', 'dimension': 'vertical'},
                            'color': {'dimension': 'color'}}, sync=True)
    sort = Bool(False, sync=True)
    colors = List(trait=Color(default_value=None, allow_none=True), default_value=CATEGORY10, sync=True,
                  exposed=True, display_index=4, display_name='Colors')
    stroke = Color('white', allow_none=True, sync=True)
    opacity = BoundedFloat(default_value=1.0, min=0.2, max=1, sync=True,
                           exposed=True, display_index=7,
                           display_name='Opacity')
    radius = BoundedFloat(default_value=300.0, min=0.0, max=float('inf'),
                          sync=True)
    inner_radius = BoundedFloat(default_value=0.1, min=0.0, max=float('inf'),
                                sync=True)
    start_angle = Float(default_value=0.0, sync=True, exposed=True)
    end_angle = Float(default_value=360.0, sync=True, exposed=True)

    _view_name = Unicode('Pie', sync=True)
    _view_module = Unicode('nbextensions/bqplot/Pie', sync=True)
    _model_name = Unicode('PieModel', sync=True)
    _model_module = Unicode('nbextensions/bqplot/PieModel', sync=True)


@register_mark('bqplot.Map')
class MapMark(Mark):

    """Map mark.

    Attributes
    ----------
    default_color: Color or None (default: None)
        default color for items of the map when no color data is passed
    selected_styles: Dict (default: {'selected_fill': 'Red',
                                     'selected_stroke': None,
                                     'selected_stroke_width': 2.0})
        Dictionary containing the styles for selected subunits
    hovered_styles: Dict (default: {'hovered_fill': 'Orange',
                                    'hovered_stroke': None,
                                    'hovered_stroke_width': 2.0})
        Dictionary containing the styles for hovered subunits
    selected: List (default: [])
        list containing the selected countries in the map
    hover_highlight: bool (default: True)
        boolean to control if the map should be aware of which country is being
        hovered on.
    map_data: tuple (default: ("worldmap", "nbextensions/bqplot/WorldMapData")
        tuple containing which map is to be displayed

    Data Attributes
    ---------------
    color: Dict or None (default: None)
        dictionary containing the data associated with every country for the
        color scale
    """

    # Mark decoration
    icon = 'fa-globe'
    name = 'Map'

    hover_highlight = Bool(True, sync=True)
    hovered_styles = Dict({'hovered_fill': 'Orange', 'hovered_stroke': None,
                           'hovered_stroke_width': 2.0}, allow_none=True,
                          sync=True)

    stroke_color = Color(default_value=None, sync=True, allow_none=True)
    default_color = Color(default_value=None, sync=True, allow_none=True)
    color = Dict(sync=True, allow_none=True, scaled=True, rtype='Color',
                 atype='bqplot.ColorAxis')

    selected = List(sync=True)
    selected_styles = Dict({'selected_fill': 'Red', 'selected_stroke': None,
                            'selected_stroke_width': 2.0},
                           allow_none=True, sync=True)

    map_data = Tuple(topo_load('WorldMapData.json'), sync=True)

    _view_name = Unicode('Map', sync=True)
    _view_module = Unicode('nbextensions/bqplot/MapMark', sync=True)
    _model_name = Unicode('MapModel', sync=True)
    _model_module = Unicode('nbextensions/bqplot/MapMarkModel', sync=True)<|MERGE_RESOLUTION|>--- conflicted
+++ resolved
@@ -671,13 +671,8 @@
 
     stroke = Color('white', sync=True, exposed=True, display_index=3, display_name='Stroke color')
     box_fill_color = Color('dodgerblue', sync=True, exposed=True, display_index=4, display_name='Fill color for the box')
-<<<<<<< HEAD
-    outlier_fill_color = Color('gray',   sync=True, exposed=True, display_index=5, display_name='Fill color for the outlier circle')
+    outlier_fill_color = Color('gray', sync=True, exposed=True, display_index=5, display_name='Fill color for the outlier circle')
     opacities = List(sync=True, exposed=True, display_index=6, display_name='Opacities')
-=======
-    outlier_fill_color = Color('gray', sync=True, exposed=True, display_index=5, display_name='Fill color for the outlier circle')
-    opacity = BoundedFloat(default_value=1.0, min=0, max=1, sync=True, exposed=True, display_index=6, display_name='Opacity')
->>>>>>> 376c4145
 
     _view_name = Unicode('Boxplot', sync=True)
     _view_module = Unicode('nbextensions/bqplot/Boxplot', sync=True)
